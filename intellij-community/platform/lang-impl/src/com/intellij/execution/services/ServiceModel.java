--- conflicted
+++ resolved
@@ -10,12 +10,8 @@
 import com.intellij.openapi.extensions.ExtensionPointName;
 import com.intellij.openapi.project.Project;
 import com.intellij.openapi.util.ColoredItem;
-<<<<<<< HEAD
-import com.intellij.openapi.util.registry.Registry;
-=======
 import com.intellij.openapi.util.Comparing;
 import com.intellij.openapi.util.Condition;
->>>>>>> 93b17785
 import com.intellij.openapi.util.text.StringUtil;
 import com.intellij.ui.AppUIUtil;
 import com.intellij.util.Function;
@@ -260,12 +256,7 @@
       }
     }
 
-<<<<<<< HEAD
-    addService(e.target, contributorNode.getChildren(), myProject, contributorNode,
-               (ServiceViewContributor<?>)contributorNode.getContributor());
-=======
     addService(e.target, contributorNode.getChildren(), myProject, contributorNode, contributorNode.getContributor());
->>>>>>> 93b17785
   }
 
   private void removeService(ServiceEvent e) {
@@ -297,36 +288,6 @@
 
   private void serviceChanged(ServiceEvent e) {
     ServiceViewItem item = findItem(e.target, e.contributorClass);
-<<<<<<< HEAD
-    if (item == null) return;
-
-    if (item instanceof ServiceNode) {
-      ServiceViewContributor<?> providingContributor = ((ServiceNode)item).getProvidingContributor();
-      if (providingContributor != null && !providingContributor.equals(e.target)) {
-        item.setViewDescriptor(providingContributor.getViewDescriptor());
-        return;
-      }
-    }
-
-    //noinspection unchecked
-    ServiceViewDescriptor viewDescriptor = item.getContributor().getServiceDescriptor(e.target);
-    item.setViewDescriptor(viewDescriptor);
-  }
-
-  private void groupChanged(ServiceEvent e) {
-    ServiceViewItem item = findItem(e.target, e.contributorClass);
-    if (!(item instanceof ServiceGroupNode)) return;
-
-    //noinspection unchecked
-    ServiceViewDescriptor viewDescriptor = ((ServiceViewGroupingContributor)item.getContributor()).getGroupDescriptor(e.target);
-    item.setViewDescriptor(viewDescriptor);
-    ServiceViewItem parent = item.getParent();
-    if (parent != null) {
-      List<ServiceViewItem> children = parent.getChildren();
-      children.remove(item);
-      addGroupOrdered(children, (ServiceGroupNode)item);
-    }
-=======
     if (item instanceof ServiceNode) {
       updateServiceViewDescriptor((ServiceNode)item, e.target);
     }
@@ -343,7 +304,6 @@
     ServiceViewDescriptor viewDescriptor =
       ((ServiceViewContributor<Object>)node.getContributor()).getServiceDescriptor(node.myProject, target);
     ((ServiceViewItem)node).setViewDescriptor(viewDescriptor);
->>>>>>> 93b17785
   }
 
   private void serviceStructureChanged(ServiceEvent e) {
@@ -380,16 +340,6 @@
     }
 
     Object value = e.target;
-<<<<<<< HEAD
-    if (item instanceof ServiceNode) {
-      ServiceViewContributor<?> providingContributor = ((ServiceNode)item).getProvidingContributor();
-      if (providingContributor != null && !providingContributor.equals(e.target)) {
-        value = providingContributor;
-      }
-    }
-
-    addService(value, parent.getChildren(), myProject, parent, (ServiceViewContributor<?>)item.getContributor());
-=======
     ServiceViewContributor<?> providingContributor = ((ServiceNode)item).getProvidingContributor();
     if (providingContributor != null && !providingContributor.equals(e.target)) {
       value = providingContributor;
@@ -397,7 +347,6 @@
 
     ServiceNode serviceNode = addService(value, parent.getChildren(), myProject, parent, item.getContributor());
     serviceNode.moveChildren((ServiceNode)item);
->>>>>>> 93b17785
     while (group != null && group.getChildren().isEmpty()) {
       ServiceViewItem groupParent = group.getParent();
       if (groupParent == null) return;
@@ -435,23 +384,6 @@
     return children;
   }
 
-<<<<<<< HEAD
-  private static <T> void addService(Object service,
-                                     List<ServiceViewItem> children,
-                                     Project project,
-                                     ServiceViewItem parent,
-                                     ServiceViewContributor<T> contributor) {
-    //noinspection unchecked
-    T typedService = (T)service;
-    Object value = service instanceof ServiceViewProvidingContributor ? ((ServiceViewProvidingContributor)service).asService() : service;
-    if (!(contributor instanceof ServiceViewGroupingContributor) ||
-        !addGroupNode((ServiceViewGroupingContributor<T, ?>)contributor,
-                      typedService, value, parent, project, children)) {
-      ServiceNode
-        serviceNode = new ServiceNode(value, parent, contributor, contributor.getServiceDescriptor(typedService), project,
-                                      service instanceof ServiceViewContributor ? (ServiceViewContributor)service : null);
-      addServiceOrdered(children, serviceNode, contributor);
-=======
   private static <T> ServiceNode addService(Object service,
                                             List<ServiceViewItem> children,
                                             Project project,
@@ -467,7 +399,6 @@
       if (serviceNode != null) {
         return serviceNode;
       }
->>>>>>> 93b17785
     }
 
     ServiceNode
@@ -477,16 +408,6 @@
     return serviceNode;
   }
 
-<<<<<<< HEAD
-  private static <T, G> boolean addGroupNode(ServiceViewGroupingContributor<T, G> groupingContributor,
-                                             T service,
-                                             Object value,
-                                             ServiceViewItem parent,
-                                             Project project,
-                                             List<ServiceViewItem> children) {
-    List<G> groups = groupingContributor.getGroups(service);
-    if (groups.isEmpty()) return false;
-=======
   private static <T, G> ServiceNode addGroupNode(ServiceViewGroupingContributor<T, G> groupingContributor,
                                                  T service,
                                                  Object value,
@@ -495,7 +416,6 @@
                                                  List<ServiceViewItem> children) {
     List<G> groups = groupingContributor.getGroups(service);
     if (groups.isEmpty()) return null;
->>>>>>> 93b17785
 
     List<ServiceViewItem> currentChildren = children;
     ServiceViewItem groupParent = parent;
@@ -510,46 +430,27 @@
         }
       }
       if (!found) {
-<<<<<<< HEAD
-        ServiceGroupNode groupNode = new ServiceGroupNode(group, groupParent, groupingContributor, groupingContributor.getGroupDescriptor(group));
-=======
         ServiceGroupNode groupNode =
           new ServiceGroupNode(group, groupParent, groupingContributor, groupingContributor.getGroupDescriptor(group));
->>>>>>> 93b17785
         addGroupOrdered(currentChildren, groupNode);
         groupParent = groupNode;
         currentChildren = groupParent.getChildren();
       }
     }
     ServiceNode
-<<<<<<< HEAD
-      serviceNode = new ServiceNode(value, groupParent, groupingContributor, groupingContributor.getServiceDescriptor(service), project,
-                                    service instanceof ServiceViewContributor ? (ServiceViewContributor)service : null);
-    addServiceOrdered(currentChildren, serviceNode, groupingContributor);
-    return true;
-=======
       serviceNode = new ServiceNode(value, groupParent, groupingContributor, groupingContributor.getServiceDescriptor(project, service),
                                     project, service instanceof ServiceViewContributor ? (ServiceViewContributor<?>)service : null);
     addServiceOrdered(currentChildren, serviceNode, groupingContributor);
     return serviceNode;
->>>>>>> 93b17785
   }
 
   private static void addServiceOrdered(List<ServiceViewItem> children, ServiceNode child, ServiceViewContributor<?> contributor) {
     if (!children.isEmpty() && contributor instanceof Comparator) {
-<<<<<<< HEAD
-      Comparator comparator = (Comparator)contributor;
-      for (int i = 0; i < children.size(); i++) {
-        ServiceViewItem anchor = children.get(i);
-        if (anchor instanceof ServiceNode) {
-          //noinspection unchecked
-=======
       @SuppressWarnings("unchecked")
       Comparator<Object> comparator = (Comparator<Object>)contributor;
       for (int i = 0; i < children.size(); i++) {
         ServiceViewItem anchor = children.get(i);
         if (anchor instanceof ServiceNode) {
->>>>>>> 93b17785
           if (comparator.compare(child.getService(), ((ServiceNode)anchor).getService()) < 0) {
             children.add(i, child);
             return;
@@ -581,15 +482,9 @@
 
   private static int compareGroups(ServiceGroupNode group1, ServiceGroupNode group2) {
     ServiceViewDescriptor groupDescriptor1 = group1.getViewDescriptor();
-<<<<<<< HEAD
-    WeighedItem weighedItem1 = groupDescriptor1 instanceof WeighedItem ? (WeighedItem)groupDescriptor1 : null;
-    ServiceViewDescriptor groupDescriptor2 = group2.getViewDescriptor();
-    WeighedItem weighedItem2 = groupDescriptor2 instanceof WeighedItem ? (WeighedItem)groupDescriptor2 : null;
-=======
     WeighedItem weighedItem1 = ObjectUtils.tryCast(groupDescriptor1, WeighedItem.class);
     ServiceViewDescriptor groupDescriptor2 = group2.getViewDescriptor();
     WeighedItem weighedItem2 = ObjectUtils.tryCast(groupDescriptor2, WeighedItem.class);
->>>>>>> 93b17785
     if (weighedItem1 != null) {
       if (weighedItem2 == null) return -1;
 
@@ -674,13 +569,6 @@
       return descriptor instanceof ColoredItem ? ((ColoredItem)descriptor).getColor() : null;
     }
 
-    @Nullable
-    @Override
-    public Color getColor() {
-      ServiceViewDescriptor descriptor = getViewDescriptor();
-      return descriptor instanceof ColoredItem ? ((ColoredItem)descriptor).getColor() : null;
-    }
-
     @Override
     public boolean equals(Object o) {
       if (this == o) return true;
@@ -713,17 +601,7 @@
       if (!children.isEmpty()) {
         children.clear();
       }
-<<<<<<< HEAD
-      children.addAll(getContributorChildren(myProject, this, (ServiceViewContributor<?>)getContributor()));
-    }
-
-    @NotNull
-    @Override
-    protected List<ServiceViewItem> doGetChildren() {
-      return new CopyOnWriteArrayList<>();
-=======
       children.addAll(getContributorChildren(myProject, this, getContributor()));
->>>>>>> 93b17785
     }
   }
 
@@ -742,16 +620,6 @@
 
     @NotNull
     @Override
-<<<<<<< HEAD
-    protected List<ServiceViewItem> doGetChildren() {
-      return myProvidingContributor == null
-             ? Collections.emptyList()
-             : new CopyOnWriteArrayList<>(getContributorChildren(myProject, this, myProvidingContributor));
-    }
-
-    @Nullable
-    private ServiceViewContributor<?> getProvidingContributor() {
-=======
     List<ServiceViewItem> getChildren() {
       List<ServiceViewItem> children = super.getChildren();
       if (!myChildrenInitialized) {
@@ -786,7 +654,6 @@
 
     @Nullable
     ServiceViewContributor<?> getProvidingContributor() {
->>>>>>> 93b17785
       return myProvidingContributor;
     }
 
@@ -803,10 +670,6 @@
     }
 
     @Override
-<<<<<<< HEAD
-    protected List<ServiceViewItem> doGetChildren() {
-      return new CopyOnWriteArrayList<>();
-=======
     public boolean equals(Object o) {
       if (this == o) return true;
       if (o == null || getClass() != o.getClass()) return false;
@@ -821,7 +684,6 @@
       ServiceViewItem parent = getParent();
       result = 31 * result + (parent != null ? parent.hashCode() : 0);
       return result;
->>>>>>> 93b17785
     }
   }
 }