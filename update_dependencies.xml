--- conflicted
+++ resolved
@@ -2,14 +2,8 @@
     <property name="ideaVersion" value="141.2735.5"/>
     <!--
     <property name="automerge_dummy" value="This property is used to trick git merge. Do not delete empty lines around."/>
-<<<<<<< HEAD
-    <property name="ideaVersion" value="143.1960"/>
-    <property name="idea.kotlin.branch" value="&lt;default&gt;"/>
-=======
     <property name="ideaVersion" value="143.2072"/>
     <property name="idea.kotlin.branch" value="rc"/>
-
->>>>>>> 4d349c86
 
     -->
     <property name="kotlin.bootstrap.branch" value="rc"/>
