/*
 * Copyright 2010-2013 JetBrains s.r.o.
 *
 * Licensed under the Apache License, Version 2.0 (the "License");
 * you may not use this file except in compliance with the License.
 * You may obtain a copy of the License at
 *
 * http://www.apache.org/licenses/LICENSE-2.0
 *
 * Unless required by applicable law or agreed to in writing, software
 * distributed under the License is distributed on an "AS IS" BASIS,
 * WITHOUT WARRANTIES OR CONDITIONS OF ANY KIND, either express or implied.
 * See the License for the specific language governing permissions and
 * limitations under the License.
 */

package org.jetbrains.jet.descriptors.serialization.descriptors;

import kotlin.Function0;
import kotlin.Function1;
import org.jetbrains.annotations.NotNull;
import org.jetbrains.annotations.Nullable;
<<<<<<< HEAD
import org.jetbrains.annotations.ReadOnly;
import org.jetbrains.jet.descriptors.serialization.DescriptorDeserializer;
=======
>>>>>>> 209315ba
import org.jetbrains.jet.descriptors.serialization.Flags;
import org.jetbrains.jet.descriptors.serialization.ProtoBuf;
import org.jetbrains.jet.descriptors.serialization.context.DeserializationContextWithTypes;
import org.jetbrains.jet.lang.descriptors.*;
import org.jetbrains.jet.lang.resolve.name.Name;
import org.jetbrains.jet.lang.resolve.scopes.JetScope;
import org.jetbrains.jet.storage.MemoizedFunctionToNotNull;
import org.jetbrains.jet.storage.NotNullLazyValue;
import org.jetbrains.jet.storage.StorageManager;
import org.jetbrains.jet.utils.Printer;

import java.util.*;

public abstract class DeserializedMemberScope implements JetScope {

    private static final Filter<ProtoBuf.Callable.CallableKind> FUNCTION = new Filter<ProtoBuf.Callable.CallableKind>() {
        @Override
        public boolean accept(ProtoBuf.Callable.CallableKind value) {
            return value == ProtoBuf.Callable.CallableKind.FUN;
        }
    };
    private static final Filter<ProtoBuf.Callable.CallableKind> PROPERTY = new Filter<ProtoBuf.Callable.CallableKind>() {
        @Override
        public boolean accept(ProtoBuf.Callable.CallableKind value) {
            return value == ProtoBuf.Callable.CallableKind.VAL ||
                   value == ProtoBuf.Callable.CallableKind.VAR;
        }
    };

<<<<<<< HEAD
    private final DeclarationDescriptor containingDeclaration;
    private final DescriptorDeserializer deserializer;

    private final NotNullLazyValue<Map<Name, List<ProtoBuf.Callable>>> membersProtos;
=======
    // Never modified after creation
    private final Map<Name, List<ProtoBuf.Callable>> membersProtos;
>>>>>>> 209315ba

    private final MemoizedFunctionToNotNull<Name, Collection<FunctionDescriptor>> functions;
    private final MemoizedFunctionToNotNull<Name, Collection<VariableDescriptor>> properties;
    private final NotNullLazyValue<Collection<DeclarationDescriptor>> allDescriptors;
    private final DeserializationContextWithTypes context;

    protected DeserializedMemberScope(
<<<<<<< HEAD
            @NotNull StorageManager storageManager,
            @NotNull DeclarationDescriptor containingDeclaration,
            @NotNull DescriptorDeserializer deserializer,
            @NotNull final Collection<ProtoBuf.Callable> membersList
    ) {
        this.containingDeclaration = containingDeclaration;
        this.deserializer = deserializer;

        this.membersProtos = storageManager.createLazyValue(new Function0<Map<Name, List<ProtoBuf.Callable>>>() {
            @Override
            public Map<Name, List<ProtoBuf.Callable>> invoke() {
                return groupByName(filteredMemberProtos(membersList));
            }
        });
=======
            @NotNull DeserializationContextWithTypes context,
            @NotNull Collection<ProtoBuf.Callable> membersList
    ) {
        this.context = context;
        this.membersProtos = groupByName(membersList);
        StorageManager storageManager = context.getStorageManager();
>>>>>>> 209315ba
        this.functions = storageManager.createMemoizedFunction(new Function1<Name, Collection<FunctionDescriptor>>() {
            @Override
            public Collection<FunctionDescriptor> invoke(Name name) {
                return computeFunctions(name);
            }
        });
        this.properties = storageManager.createMemoizedFunction(
                new Function1<Name, Collection<VariableDescriptor>>() {
                    @Override
                    public Collection<VariableDescriptor> invoke(Name name) {
                        return computeProperties(name);
                    }
                }
        );
        this.allDescriptors = storageManager.createLazyValue(
                new Function0<Collection<DeclarationDescriptor>>() {
                    @Override
                    public Collection<DeclarationDescriptor> invoke() {
                        return computeAllDescriptors();
                    }
                }
        );
    }

    @NotNull
    @ReadOnly
    protected Collection<ProtoBuf.Callable> filteredMemberProtos(@NotNull Collection<ProtoBuf.Callable> allMemberProtos) {
        return allMemberProtos;
    }

    @NotNull
    private Map<Name, List<ProtoBuf.Callable>> groupByName(@NotNull Collection<ProtoBuf.Callable> membersList) {
        Map<Name, List<ProtoBuf.Callable>> map = new HashMap<Name, List<ProtoBuf.Callable>>();
        for (ProtoBuf.Callable memberProto : membersList) {
            Name name = context.getNameResolver().getName(memberProto.getName());
            List<ProtoBuf.Callable> protos = map.get(name);
            if (protos == null) {
                protos = new ArrayList<ProtoBuf.Callable>(1);
                map.put(name, protos);
            }
            protos.add(memberProto);
        }
        return map;
    }

    @NotNull
    private <D extends CallableMemberDescriptor> Collection<D> computeMembersByName(Name name, Filter<ProtoBuf.Callable.CallableKind> callableKind) {
        List<ProtoBuf.Callable> memberProtos = membersProtos.invoke().get(name);

        Collection<D> descriptors = new LinkedHashSet<D>(memberProtos != null ? memberProtos.size() : 0);
        if (memberProtos != null) {
            for (ProtoBuf.Callable memberProto : memberProtos) {
                if (callableKind.accept(Flags.CALLABLE_KIND.get(memberProto.getFlags()))) {
                    //noinspection unchecked
                    descriptors.add((D) context.getDeserializer().loadCallable(memberProto));
                }
            }
        }
        return descriptors;
    }

    @NotNull
    private Collection<FunctionDescriptor> computeFunctions(@NotNull Name name) {
        Collection<FunctionDescriptor> descriptors = computeMembersByName(name, FUNCTION);
        computeNonDeclaredFunctions(name, descriptors);
        return descriptors;
    }

    protected void computeNonDeclaredFunctions(@NotNull Name name, @NotNull Collection<FunctionDescriptor> functions) {
    }

    @NotNull
    @Override
    public final Collection<FunctionDescriptor> getFunctions(@NotNull Name name) {
        return functions.invoke(name);
    }

    @NotNull
    private Collection<VariableDescriptor> computeProperties(@NotNull Name name) {
        Collection<PropertyDescriptor> descriptors = computeMembersByName(name, PROPERTY);
        computeNonDeclaredProperties(name, descriptors);
        //noinspection unchecked
        return (Collection) descriptors;
    }

    protected void computeNonDeclaredProperties(@NotNull Name name, @NotNull Collection<PropertyDescriptor> descriptors) {
    }

    @NotNull
    @Override
    public Collection<VariableDescriptor> getProperties(@NotNull Name name) {
        return properties.invoke(name);
    }

    @Nullable
    @Override
    public final ClassifierDescriptor getClassifier(@NotNull Name name) {
        return getClassDescriptor(name);
    }

    @Nullable
    protected abstract ClassifierDescriptor getClassDescriptor(@NotNull Name name);

    protected abstract void addAllClassDescriptors(@NotNull Collection<DeclarationDescriptor> result);

    @Nullable
    @Override
    public PackageViewDescriptor getPackage(@NotNull Name name) {
        return null;
    }

    @Nullable
    @Override
    public VariableDescriptor getLocalVariable(@NotNull Name name) {
        return null;
    }

    @NotNull
    @Override
    public DeclarationDescriptor getContainingDeclaration() {
        return context.getContainingDeclaration();
    }

    @NotNull
    @Override
    public Collection<DeclarationDescriptor> getDeclarationsByLabel(@NotNull Name labelName) {
        return Collections.emptyList();
    }

    private Collection<DeclarationDescriptor> computeAllDescriptors() {
        Collection<DeclarationDescriptor> result = new LinkedHashSet<DeclarationDescriptor>(0);

        for (Name name : membersProtos.invoke().keySet()) {
            result.addAll(getFunctions(name));
            result.addAll(getProperties(name));
        }

        addNonDeclaredDescriptors(result);

        addAllClassDescriptors(result);

        return result;
    }

    protected abstract void addNonDeclaredDescriptors(@NotNull Collection<DeclarationDescriptor> result);

    @NotNull
    @Override
    public final Collection<DeclarationDescriptor> getAllDescriptors() {
        return allDescriptors.invoke();
    }

    @NotNull
    @Override
    public List<ReceiverParameterDescriptor> getImplicitReceiversHierarchy() {
        ReceiverParameterDescriptor receiver = getImplicitReceiver();
        if (receiver != null) {
            return Collections.singletonList(receiver);
        }
        return Collections.emptyList();
    }

    @Nullable
    protected abstract ReceiverParameterDescriptor getImplicitReceiver();

    @NotNull
    @Override
    public Collection<DeclarationDescriptor> getOwnDeclaredDescriptors() {
        return getAllDescriptors();
    }

    private interface Filter<T> {
        boolean accept(T value);
    }

    @Override
    public void printScopeStructure(@NotNull Printer p) {
        p.println(getClass().getSimpleName(), " {");
        p.pushIndent();

        p.println("containingDeclaration = " + getContainingDeclaration());

        p.popIndent();
        p.println("}");
    }
}<|MERGE_RESOLUTION|>--- conflicted
+++ resolved
@@ -20,11 +20,7 @@
 import kotlin.Function1;
 import org.jetbrains.annotations.NotNull;
 import org.jetbrains.annotations.Nullable;
-<<<<<<< HEAD
 import org.jetbrains.annotations.ReadOnly;
-import org.jetbrains.jet.descriptors.serialization.DescriptorDeserializer;
-=======
->>>>>>> 209315ba
 import org.jetbrains.jet.descriptors.serialization.Flags;
 import org.jetbrains.jet.descriptors.serialization.ProtoBuf;
 import org.jetbrains.jet.descriptors.serialization.context.DeserializationContextWithTypes;
@@ -54,15 +50,7 @@
         }
     };
 
-<<<<<<< HEAD
-    private final DeclarationDescriptor containingDeclaration;
-    private final DescriptorDeserializer deserializer;
-
     private final NotNullLazyValue<Map<Name, List<ProtoBuf.Callable>>> membersProtos;
-=======
-    // Never modified after creation
-    private final Map<Name, List<ProtoBuf.Callable>> membersProtos;
->>>>>>> 209315ba
 
     private final MemoizedFunctionToNotNull<Name, Collection<FunctionDescriptor>> functions;
     private final MemoizedFunctionToNotNull<Name, Collection<VariableDescriptor>> properties;
@@ -70,29 +58,18 @@
     private final DeserializationContextWithTypes context;
 
     protected DeserializedMemberScope(
-<<<<<<< HEAD
-            @NotNull StorageManager storageManager,
-            @NotNull DeclarationDescriptor containingDeclaration,
-            @NotNull DescriptorDeserializer deserializer,
+            @NotNull DeserializationContextWithTypes context,
             @NotNull final Collection<ProtoBuf.Callable> membersList
     ) {
-        this.containingDeclaration = containingDeclaration;
-        this.deserializer = deserializer;
-
+        this.context = context;
+
+        StorageManager storageManager = context.getStorageManager();
         this.membersProtos = storageManager.createLazyValue(new Function0<Map<Name, List<ProtoBuf.Callable>>>() {
             @Override
             public Map<Name, List<ProtoBuf.Callable>> invoke() {
                 return groupByName(filteredMemberProtos(membersList));
             }
         });
-=======
-            @NotNull DeserializationContextWithTypes context,
-            @NotNull Collection<ProtoBuf.Callable> membersList
-    ) {
-        this.context = context;
-        this.membersProtos = groupByName(membersList);
-        StorageManager storageManager = context.getStorageManager();
->>>>>>> 209315ba
         this.functions = storageManager.createMemoizedFunction(new Function1<Name, Collection<FunctionDescriptor>>() {
             @Override
             public Collection<FunctionDescriptor> invoke(Name name) {
