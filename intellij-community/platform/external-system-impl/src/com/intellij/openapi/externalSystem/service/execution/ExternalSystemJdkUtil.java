// Copyright 2000-2018 JetBrains s.r.o. Use of this source code is governed by the Apache 2.0 license that can be found in the LICENSE file.
package com.intellij.openapi.externalSystem.service.execution;

import com.intellij.openapi.application.ApplicationManager;
import com.intellij.openapi.module.Module;
import com.intellij.openapi.module.ModuleManager;
import com.intellij.openapi.project.Project;
import com.intellij.openapi.projectRoots.*;
import com.intellij.openapi.projectRoots.impl.DependentSdkType;
import com.intellij.openapi.projectRoots.impl.SdkConfigurationUtil;
import com.intellij.openapi.roots.ModuleRootManager;
import com.intellij.openapi.roots.ProjectRootManager;
import com.intellij.openapi.roots.ui.configuration.projectRoot.SdkDownloadTracker;
import com.intellij.openapi.util.Pair;
import com.intellij.openapi.util.io.FileUtil;
import com.intellij.openapi.util.text.StringUtil;
import com.intellij.util.EnvironmentUtil;
import org.jetbrains.annotations.Contract;
import org.jetbrains.annotations.NotNull;
import org.jetbrains.annotations.Nullable;

import java.io.File;
import java.util.Arrays;
import java.util.Collection;
import java.util.List;
import java.util.stream.Stream;

import static com.intellij.openapi.util.Pair.pair;

public class ExternalSystemJdkUtil {
  public static final String USE_INTERNAL_JAVA = "#JAVA_INTERNAL";
  public static final String USE_PROJECT_JDK = "#USE_PROJECT_JDK";
  public static final String USE_JAVA_HOME = "#JAVA_HOME";

  @Nullable
  @Contract("_, null -> null")
  public static Sdk getJdk(@Nullable Project project, @Nullable String jdkName) throws ExternalSystemJdkException {
    return resolveJdkName(getProjectJdk(project), jdkName);
  }

  @Nullable
  @Contract("_, null -> null")
  public static Sdk resolveJdkName(@Nullable Sdk projectSdk, @Nullable String jdkName) throws ExternalSystemJdkException {
    if (jdkName == null) return null;
    switch (jdkName) {
      case USE_INTERNAL_JAVA:
        return getInternalJdk();
      case USE_PROJECT_JDK:
        if (projectSdk == null) {
          throw new ProjectJdkNotFoundException();
        }
        return resolveDependentJDK(projectSdk);
      case USE_JAVA_HOME:
        return getJavaHomeJdk();
      default:
        return getJdk(jdkName);
    }
  }

  @NotNull
  private static Sdk getProjectJdk(@Nullable Project project) {
    if (project != null) {
      Sdk res = ProjectRootManager.getInstance(project).getProjectSdk();
      if (res != null) return res;

      Module[] modules = ModuleManager.getInstance(project).getModules();
      for (Module module : modules) {
        Sdk sdk = ModuleRootManager.getInstance(module).getSdk();
        if (sdk != null && sdk.getSdkType() instanceof JavaSdkType) return sdk;
      }
    }

    // Workaround for projects without project Jdk
    SdkType jdkType = getJavaSdk();
    return ProjectJdkTable.getInstance()
      .getSdksOfType(jdkType).stream()
      .filter(it -> isValidJdk(it))
      .max(jdkType.versionComparator())
      .orElseGet(ExternalSystemJdkUtil::getInternalJdk);
  }

  @NotNull
  private static Sdk getJavaHomeJdk() {
    String javaHome = EnvironmentUtil.getEnvironmentMap().get("JAVA_HOME");
    if (StringUtil.isEmptyOrSpaces(javaHome)) throw new UndefinedJavaHomeException();
    if (!isValidJdk(javaHome)) throw new InvalidJavaHomeException(javaHome);
    return ExternalSystemJdkProvider.getInstance().createJdk(null, javaHome);
  }

  @Nullable
  private static Sdk getJdk(@NotNull String jdkName) {
    Sdk jdk = ProjectJdkTable.getInstance().findJdk(jdkName);
    if (jdk == null) return null;
    String homePath = jdk.getHomePath();
    if (!isValidJdk(jdk)) throw new InvalidSdkException(homePath);
    return jdk;
  }

  @NotNull
  public static Pair<String, Sdk> getAvailableJdk(@Nullable Project project) throws ExternalSystemJdkException {
    SdkType javaSdkType = getJavaSdkType();

    if (project != null) {
      Sdk projectJdk = findProjectJDK(project, javaSdkType);
      if (projectJdk != null) {
        return pair(USE_PROJECT_JDK, projectJdk);
      }

      Sdk referencedJdk = findReferencedJDK(project);
      if (referencedJdk != null) {
        return pair(USE_PROJECT_JDK, referencedJdk);
      }
    }

    List<Sdk> allJdks = ProjectJdkTable.getInstance().getSdksOfType(javaSdkType);
    Sdk mostRecentSdk = allJdks.stream().filter(sdk -> isValidJdk(sdk)).max(javaSdkType.versionComparator()).orElse(null);
    if (mostRecentSdk != null) {
      return pair(mostRecentSdk.getName(), mostRecentSdk);
    }

    if (!ApplicationManager.getApplication().isUnitTestMode()) {
      String javaHome = EnvironmentUtil.getEnvironmentMap().get("JAVA_HOME");
      if (isValidJdk(javaHome)) {
        SimpleJavaSdkType simpleJavaSdkType = SimpleJavaSdkType.getInstance();
        String sdkName = simpleJavaSdkType.suggestSdkName(null, javaHome);
        return pair(USE_JAVA_HOME, simpleJavaSdkType.createJdk(sdkName, javaHome));
      }
    }

    return pair(USE_INTERNAL_JAVA, getInternalJdk());
  }

  private static Sdk findProjectJDK(@NotNull Project project, SdkType javaSdkType) {
    Sdk projectSdk = ProjectRootManager.getInstance(project).getProjectSdk();
    Stream<Sdk> projectSdks = Stream.concat(Stream.of(projectSdk),
                                            Stream.of(ModuleManager.getInstance(project).getModules()).map(module -> ModuleRootManager
                                              .getInstance(module).getSdk()));
    return projectSdks
      .filter(sdk -> sdk != null && sdk.getSdkType() == javaSdkType && isValidJdk(sdk))
      .findFirst().orElse(null);
  }

<<<<<<< HEAD
  private static Sdk findReferencedJDK(Project project) {
    Sdk projectSdk = ProjectRootManager.getInstance(project).getProjectSdk();
=======
  @Nullable
  @Contract("null -> null")
  private static Sdk findReferencedJDK(Sdk projectSdk) {
>>>>>>> 93b17785
    if (projectSdk != null
        && projectSdk.getSdkType() instanceof DependentSdkType
        && projectSdk.getSdkType() instanceof JavaSdkType) {
      final JavaSdkType sdkType = (JavaSdkType)projectSdk.getSdkType();
      final String jdkPath = FileUtil.toSystemIndependentName(new File(sdkType.getBinPath(projectSdk)).getParent());
      return Arrays.stream(ProjectJdkTable.getInstance().getAllJdks())
        .filter(sdk -> {
          final String homePath = sdk.getHomePath();
          return homePath != null && FileUtil.toSystemIndependentName(homePath).equals(jdkPath);
        })
        .findFirst().orElse(null);
    } else {
      return null;
    }
  }

  @Nullable
  private static Sdk findReferencedJDK(Project project) {
    Sdk projectSdk = ProjectRootManager.getInstance(project).getProjectSdk();
    return findReferencedJDK(projectSdk);
  }

  @NotNull
  public static Sdk resolveDependentJDK(@NotNull Sdk sdk) {
    Sdk parentSdk = findReferencedJDK(sdk);
    if (parentSdk == null) return sdk;
    return parentSdk;
  }

  @NotNull
  public static Collection<String> suggestJdkHomePaths() {
    return getJavaSdkType().suggestHomePaths();
  }

  @NotNull
  public static SdkType getJavaSdkType() {
    return getJavaSdk();
  }

  @Contract("null -> false")
  public static boolean isValidJdk(@Nullable Sdk jdk) {
    if (jdk == null) return false;
    if (!(jdk.getSdkType() instanceof JavaSdkType)) return false;
    if (SdkDownloadTracker.getInstance().isDownloading(jdk)) return true;
    return isValidJdk(jdk.getHomePath());
  }

  @Contract("null -> false")
  public static boolean isValidJdk(@Nullable String homePath) {
    return !StringUtil.isEmptyOrSpaces(homePath) && JdkUtil.checkForJdk(homePath) && JdkUtil.checkForJre(homePath);
  }

  @NotNull
  public static Sdk addJdk(String homePath) {
    Sdk jdk = ExternalSystemJdkProvider.getInstance().createJdk(null, homePath);
    SdkConfigurationUtil.addSdk(jdk);
    return jdk;
  }

  @NotNull
  private static SdkType getJavaSdk() {
    return ExternalSystemJdkProvider.getInstance().getJavaSdkType();
  }

  @NotNull
  private static Sdk getInternalJdk() {
    return ExternalSystemJdkProvider.getInstance().getInternalJdk();
  }
}<|MERGE_RESOLUTION|>--- conflicted
+++ resolved
@@ -140,14 +140,9 @@
       .findFirst().orElse(null);
   }
 
-<<<<<<< HEAD
-  private static Sdk findReferencedJDK(Project project) {
-    Sdk projectSdk = ProjectRootManager.getInstance(project).getProjectSdk();
-=======
   @Nullable
   @Contract("null -> null")
   private static Sdk findReferencedJDK(Sdk projectSdk) {
->>>>>>> 93b17785
     if (projectSdk != null
         && projectSdk.getSdkType() instanceof DependentSdkType
         && projectSdk.getSdkType() instanceof JavaSdkType) {
