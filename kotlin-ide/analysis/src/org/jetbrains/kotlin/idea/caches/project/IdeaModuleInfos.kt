/*
 * Copyright 2010-2020 JetBrains s.r.o. and Kotlin Programming Language contributors.
 * Use of this source code is governed by the Apache 2.0 license that can be found in the license/LICENSE.txt file.
 */

package org.jetbrains.kotlin.idea.caches.project

import com.intellij.openapi.diagnostic.Logger
import com.intellij.openapi.module.Module
import com.intellij.openapi.module.impl.scopes.LibraryScopeBase
import com.intellij.openapi.project.Project
import com.intellij.openapi.projectRoots.Sdk
import com.intellij.openapi.roots.*
import com.intellij.openapi.roots.impl.libraries.LibraryEx
import com.intellij.openapi.roots.libraries.Library
import com.intellij.openapi.util.ModificationTracker
import com.intellij.openapi.vfs.VirtualFile
import com.intellij.openapi.vfs.newvfs.NewVirtualFile
import com.intellij.openapi.vfs.newvfs.NewVirtualFileSystem
import com.intellij.psi.search.GlobalSearchScope
import com.intellij.util.PathUtil
import com.intellij.util.SmartList
import com.intellij.util.containers.ContainerUtil
import org.jetbrains.jps.model.java.JavaSourceRootType
import org.jetbrains.jps.model.module.JpsModuleSourceRootType
import org.jetbrains.kotlin.analyzer.CombinedModuleInfo
import org.jetbrains.kotlin.analyzer.LibraryModuleInfo
import org.jetbrains.kotlin.analyzer.ModuleInfo
import org.jetbrains.kotlin.analyzer.TrackableModuleInfo
import org.jetbrains.kotlin.caches.project.cacheByClassInvalidatingOnRootModifications
import org.jetbrains.kotlin.caches.project.cacheInvalidatingOnRootModifications
import org.jetbrains.kotlin.caches.resolve.resolution
import org.jetbrains.kotlin.config.SourceKotlinRootType
import org.jetbrains.kotlin.config.TestSourceKotlinRootType
import org.jetbrains.kotlin.descriptors.ModuleCapability
import org.jetbrains.kotlin.idea.KotlinIdeaAnalysisBundle
import org.jetbrains.kotlin.idea.caches.resolve.util.enlargedSearchScope
import org.jetbrains.kotlin.idea.caches.trackers.KotlinModuleOutOfCodeBlockModificationTracker
import org.jetbrains.kotlin.idea.configuration.BuildSystemType
import org.jetbrains.kotlin.idea.configuration.getBuildSystemType
import org.jetbrains.kotlin.idea.core.isInTestSourceContentKotlinAware
import org.jetbrains.kotlin.idea.framework.effectiveKind
import org.jetbrains.kotlin.idea.framework.platform
import org.jetbrains.kotlin.idea.klib.AbstractKlibLibraryInfo
import org.jetbrains.kotlin.idea.project.*
import org.jetbrains.kotlin.idea.stubindex.KotlinSourceFilterScope
import org.jetbrains.kotlin.idea.util.isInSourceContentWithoutInjected
import org.jetbrains.kotlin.idea.util.rootManager
import org.jetbrains.kotlin.konan.library.KONAN_STDLIB_NAME
import org.jetbrains.kotlin.name.Name
import org.jetbrains.kotlin.platform.DefaultIdeTargetPlatformKindProvider
import org.jetbrains.kotlin.platform.TargetPlatform
import org.jetbrains.kotlin.platform.compat.toOldPlatform
import org.jetbrains.kotlin.platform.idePlatformKind
import org.jetbrains.kotlin.platform.isCommon
import org.jetbrains.kotlin.platform.js.isJs
import org.jetbrains.kotlin.platform.jvm.JvmPlatforms
import org.jetbrains.kotlin.platform.jvm.isJvm
import org.jetbrains.kotlin.platform.konan.NativePlatform
import org.jetbrains.kotlin.platform.konan.NativePlatforms
import org.jetbrains.kotlin.platform.konan.isNative
import org.jetbrains.kotlin.resolve.PlatformDependentAnalyzerServices
import org.jetbrains.kotlin.resolve.jvm.TopPackageNamesProvider
import org.jetbrains.kotlin.resolve.jvm.platform.JvmPlatformAnalyzerServices
import org.jetbrains.kotlin.types.typeUtil.closure
import org.jetbrains.kotlin.utils.addIfNotNull
import java.util.*

internal val LOG = Logger.getInstance(IdeaModuleInfo::class.java)

@Suppress("DEPRECATION_ERROR")
interface IdeaModuleInfo : org.jetbrains.kotlin.idea.caches.resolve.IdeaModuleInfo {
    fun contentScope(): GlobalSearchScope

    val moduleOrigin: ModuleOrigin

    val project: Project?

    override val capabilities: Map<ModuleCapability<*>, Any?>
        get() = super.capabilities + mapOf(OriginCapability to moduleOrigin)

    override fun dependencies(): List<IdeaModuleInfo>
}

private fun orderEntryToModuleInfo(project: Project, orderEntry: OrderEntry, forProduction: Boolean): List<IdeaModuleInfo> {
    fun Module.toInfos() = correspondingModuleInfos().filter { !forProduction || it is ModuleProductionSourceInfo }

    if (!orderEntry.isValid) return emptyList()

    return when (orderEntry) {
        is ModuleSourceOrderEntry -> {
            orderEntry.getOwnerModule().toInfos()
        }
        is ModuleOrderEntry -> {
            val module = orderEntry.module ?: return emptyList()
            if (forProduction && orderEntry.isProductionOnTestDependency) {
                listOfNotNull(module.testSourceInfo())
            } else {
                module.toInfos()
            }
        }
        is LibraryOrderEntry -> {
            val library = orderEntry.library ?: return listOf()
            createLibraryInfo(project, library)
        }
        is JdkOrderEntry -> {
            val sdk = orderEntry.jdk ?: return listOf()
            listOfNotNull(SdkInfo(project, sdk))
        }
        else -> {
            throw IllegalStateException("Unexpected order entry $orderEntry")
        }
    }
}

private val Project.libraryInfoCache: MutableMap<Library, List<LibraryInfo>>
    get() = cacheInvalidatingOnRootModifications { ContainerUtil.createConcurrentWeakMap() }

fun createLibraryInfo(project: Project, library: Library): List<LibraryInfo> =
    project.libraryInfoCache.getOrPut(library) {
        val approximatePlatform = if (library is LibraryEx && !library.isDisposed) {
            // for Native returns 'unspecifiedNativePlatform', thus "approximate"
            library.effectiveKind(project).platform
        } else {
            DefaultIdeTargetPlatformKindProvider.defaultPlatform
        }

        approximatePlatform.idePlatformKind.resolution.createLibraryInfo(project, library)
    }

private fun OrderEntry.acceptAsDependency(forProduction: Boolean): Boolean {
    return this !is ExportableOrderEntry
            || !forProduction
            // this is needed for Maven/Gradle projects with "production-on-test" dependency
            || this is ModuleOrderEntry && isProductionOnTestDependency
            || scope.isForProductionCompile
}

private fun ideaModelDependencies(
    module: Module,
    forProduction: Boolean,
    platform: TargetPlatform
): List<IdeaModuleInfo> {
    // Use StringBuilder so that all lines are written into the log atomically (otherwise
    // logs of call to ideaModelDependencies for several different modules interleave, leading
    // to unreadable mess)
    val debugString: StringBuilder? = if (LOG.isDebugEnabled) StringBuilder() else null
    debugString?.appendLine("Building idea model dependencies for module $module, platform=${platform}, forProduction=$forProduction")

    //NOTE: lib dependencies can be processed several times during recursive traversal
    val result = LinkedHashSet<IdeaModuleInfo>()
    val dependencyEnumerator = ModuleRootManager.getInstance(module).orderEntries().compileOnly().recursively().exportedOnly()
    if (forProduction && module.getBuildSystemType() == BuildSystemType.JPS) {
        dependencyEnumerator.productionOnly()
    }

    debugString?.append("    IDEA dependencies: [")
    dependencyEnumerator.forEach { orderEntry ->
        debugString?.append("${orderEntry.presentableName} ")
        if (orderEntry.acceptAsDependency(forProduction)) {
            result.addAll(orderEntryToModuleInfo(module.project, orderEntry!!, forProduction))
            debugString?.append("OK; ")
        } else {
            debugString?.append("SKIP; ")
        }
        true
    }
    debugString?.appendLine("]")

    // Some dependencies prohibited (e.g. common can not depend on a platform)
    val correctedResult = result.filterNot { it is LibraryInfo && !platform.canDependOn(it, module.isHMPPEnabled) }
    debugString?.appendLine("    Corrected result: ${correctedResult.joinToString(prefix = "[", postfix = "]", separator = ";") { it.displayedName }}")

    LOG.debug(debugString?.toString())

    return correctedResult
}

private fun TargetPlatform.canDependOn(other: IdeaModuleInfo, isHmppEnabled: Boolean): Boolean {
    if (isHmppEnabled) {
        // HACK: allow depending on stdlib even if platforms do not match
        if (isNative() && other is AbstractKlibLibraryInfo && other.libraryRoot.endsWith(KONAN_STDLIB_NAME)) return true

        val platformsWhichAreNotContainedInOther = this.componentPlatforms - other.platform.componentPlatforms
        if (platformsWhichAreNotContainedInOther.isEmpty()) return true

        // unspecifiedNativePlatform is effectively a wildcard for NativePlatform
        return platformsWhichAreNotContainedInOther.all { it is NativePlatform } &&
                NativePlatforms.unspecifiedNativePlatform.componentPlatforms.single() in other.platform.componentPlatforms
    } else {
        return this.isJvm() && other.platform.isJvm() ||
                this.isJs() && other.platform.isJs() ||
                this.isNative() && other.platform.isNative() ||
                this.isCommon() && other.platform.isCommon()
    }
}

interface ModuleSourceInfo : IdeaModuleInfo, TrackableModuleInfo {
    val module: Module

    override val expectedBy: List<ModuleSourceInfo>

    override val displayedName get() = module.name

    override val moduleOrigin: ModuleOrigin
        get() = ModuleOrigin.MODULE

    override val project: Project
        get() = module.project

    override val platform: TargetPlatform
        get() = TargetPlatformDetector.getPlatform(module)

    @Suppress("DEPRECATION_ERROR")
    @Deprecated(
        message = "This accessor is deprecated and will be removed soon, use API from 'org.jetbrains.kotlin.platform.*' packages instead",
        replaceWith = ReplaceWith("platform"),
        level = DeprecationLevel.ERROR
    )
    fun getPlatform(): org.jetbrains.kotlin.resolve.TargetPlatform = platform.toOldPlatform()

    override val analyzerServices: PlatformDependentAnalyzerServices
        get() = platform.findAnalyzerServices(module.project)

    override fun createModificationTracker(): ModificationTracker =
        KotlinModuleOutOfCodeBlockModificationTracker(module)
}

sealed class ModuleSourceInfoWithExpectedBy(private val forProduction: Boolean) : ModuleSourceInfo {
    override val expectedBy: List<ModuleSourceInfo>
        get() {
            val expectedByModules = module.implementedModules
            return expectedByModules.mapNotNull { if (forProduction) it.productionSourceInfo() else it.testSourceInfo() }
        }

    override fun dependencies(): List<IdeaModuleInfo> = module.cacheByClassInvalidatingOnRootModifications(this::class.java) {
        ideaModelDependencies(module, forProduction, platform)
    }
}

data class ModuleProductionSourceInfo internal constructor(
    override val module: Module
) : ModuleSourceInfoWithExpectedBy(forProduction = true) {

    override val name = Name.special("<production sources for module ${module.name}>")

    override val stableName: Name by lazy { module.getStableName() }

    override fun contentScope(): GlobalSearchScope {
        return enlargedSearchScope(ModuleProductionSourceScope(module), module, isTestScope = false)
    }
}

//TODO: (module refactoring) do not create ModuleTestSourceInfo when there are no test roots for module
@Suppress("DEPRECATION_ERROR")
data class ModuleTestSourceInfo internal constructor(override val module: Module) :
    ModuleSourceInfoWithExpectedBy(forProduction = false), org.jetbrains.kotlin.idea.caches.resolve.ModuleTestSourceInfo {

    override val name = Name.special("<test sources for module ${module.name}>")

    override val displayedName get() = KotlinIdeaAnalysisBundle.message("module.name.0.test", module.name)

    override val stableName: Name by lazy { module.getStableName() }

    override fun contentScope(): GlobalSearchScope = enlargedSearchScope(ModuleTestSourceScope(module), module, isTestScope = true)

    override fun modulesWhoseInternalsAreVisible(): Collection<ModuleInfo> =
        module.cacheByClassInvalidatingOnRootModifications(KeyForModulesWhoseInternalsAreVisible::class.java) {
            val list = SmartList<ModuleInfo>()

            list.addIfNotNull(module.productionSourceInfo())

            TestModuleProperties.getInstance(module).productionModule?.let {
                list.addIfNotNull(it.productionSourceInfo())
            }

            list.addAll(list.closure { it.expectedBy })

            list.toHashSet()
        }

    private object KeyForModulesWhoseInternalsAreVisible
}

fun Module.productionSourceInfo(): ModuleProductionSourceInfo? = if (hasProductionRoots()) ModuleProductionSourceInfo(this) else null

fun Module.testSourceInfo(): ModuleTestSourceInfo? = if (hasTestRoots()) ModuleTestSourceInfo(this) else null

internal fun Module.correspondingModuleInfos(): List<ModuleSourceInfo> = listOf(testSourceInfo(), productionSourceInfo()).filterNotNull()

private fun Module.hasProductionRoots() =
    hasRootsOfType(JavaSourceRootType.SOURCE) || hasRootsOfType(SourceKotlinRootType) || (isNewMPPModule && sourceType == SourceType.PRODUCTION)

private fun Module.hasTestRoots() =
    hasRootsOfType(JavaSourceRootType.TEST_SOURCE) || hasRootsOfType(TestSourceKotlinRootType) || (isNewMPPModule && sourceType == SourceType.TEST)

private fun Module.hasRootsOfType(sourceRootType: JpsModuleSourceRootType<*>): Boolean =
    rootManager.contentEntries.any { it.getSourceFolders(sourceRootType).isNotEmpty() }

abstract class ModuleSourceScope(val module: Module) : GlobalSearchScope(module.project) {
    override fun compare(file1: VirtualFile, file2: VirtualFile) = 0
    override fun isSearchInModuleContent(aModule: Module) = aModule == module
    override fun isSearchInLibraries() = false
}

@Suppress("EqualsOrHashCode") // DelegatingGlobalSearchScope requires to provide calcHashCode()
class ModuleProductionSourceScope(module: Module) : ModuleSourceScope(module) {
    val moduleFileIndex = ModuleRootManager.getInstance(module).fileIndex

    override fun equals(other: Any?): Boolean {
        if (this === other) return true
        return (other is ModuleProductionSourceScope && module == other.module)
    }

    override fun calcHashCode(): Int = 31 * module.hashCode()

    override fun contains(file: VirtualFile) =
        moduleFileIndex.isInSourceContentWithoutInjected(file) && !moduleFileIndex.isInTestSourceContentKotlinAware(file)

    override fun toString() = "ModuleProductionSourceScope($module)"
}

@Suppress("EqualsOrHashCode") // DelegatingGlobalSearchScope requires to provide calcHashCode()
private class ModuleTestSourceScope(module: Module) : ModuleSourceScope(module) {
    val moduleFileIndex = ModuleRootManager.getInstance(module).fileIndex

    override fun equals(other: Any?): Boolean {
        if (this === other) return true
        return (other is ModuleTestSourceScope && module == other.module)
    }

    override fun calcHashCode(): Int = 37 * module.hashCode()

    override fun contains(file: VirtualFile) = moduleFileIndex.isInTestSourceContentKotlinAware(file)

    override fun toString() = "ModuleTestSourceScope($module)"
}

<<<<<<< HEAD
abstract class LibraryInfo(override val project: Project, val library: Library) :
    IdeaModuleInfo, LibraryModuleInfo, BinaryModuleInfo, TrackableModuleInfo {
=======
abstract class LibraryInfo(override val project: Project, val library: Library) : IdeaModuleInfo, LibraryModuleInfo, BinaryModuleInfo {
    init {
        require(library is LibraryEx) { "Library '${name}' does not implement LibraryEx which is not expected" }
    }
>>>>>>> b6fd3966

    override val moduleOrigin: ModuleOrigin
        get() = ModuleOrigin.LIBRARY

    override val name: Name = Name.special("<library ${library.name}>")

    override val displayedName: String
        get() = KotlinIdeaAnalysisBundle.message("library.0", library.name.toString())

    override fun contentScope(): GlobalSearchScope = LibraryWithoutSourceScope(project, library)

    override fun dependencies(): List<IdeaModuleInfo> {
        val result = LinkedHashSet<IdeaModuleInfo>()
        result.add(this)

        val (libraries, sdks) = LibraryDependenciesCache.getInstance(project).getLibrariesAndSdksUsedWith(this)

        result.addAll(sdks)
        result.addAll(libraries)

        return result.toList()
    }

    abstract override val platform: TargetPlatform // must override

    override val analyzerServices: PlatformDependentAnalyzerServices
        get() = platform.findAnalyzerServices(project)

    override val sourcesModuleInfo: SourceForBinaryModuleInfo
        get() = LibrarySourceInfo(project, library, this)

    override fun getLibraryRoots(): Collection<String> =
        library.getFiles(OrderRootType.CLASSES).mapNotNull(PathUtil::getLocalPath)

    override fun createModificationTracker(): ModificationTracker {
        if (!project.libraryToSourceAnalysisEnabled)
            return ModificationTracker.NEVER_CHANGED

        return ResolutionAnchorAwareLibraryModificationTracker(this)
    }

    override fun toString() = "${this::class.simpleName}(libraryName=${library.name}, libraryRoots=${getLibraryRoots()})"

    override fun equals(other: Any?): Boolean {
        if (this === other) return true
        if (other !is LibraryInfo) return false

        return library.asLibraryEx().hasEqualRoots(other.library.asLibraryEx())
    }

    override fun hashCode(): Int = library.asLibraryEx().rootBasedHashCode()
}

data class LibrarySourceInfo(override val project: Project, val library: Library, override val binariesModuleInfo: BinaryModuleInfo) :
    IdeaModuleInfo, SourceForBinaryModuleInfo {

    override val name: Name = Name.special("<sources for library ${library.name}>")

    override val displayedName: String
        get() = KotlinIdeaAnalysisBundle.message("sources.for.library.0", library.name.toString())

    override fun sourceScope(): GlobalSearchScope = KotlinSourceFilterScope.librarySources(
        LibrarySourceScope(
            project,
            library
        ), project
    )

    override fun modulesWhoseInternalsAreVisible(): Collection<ModuleInfo> {
        return createLibraryInfo(project, library)
    }

    override val platform: TargetPlatform
        get() = binariesModuleInfo.platform

    override val analyzerServices: PlatformDependentAnalyzerServices
        get() = binariesModuleInfo.analyzerServices

    override fun toString() = "LibrarySourceInfo(libraryName=${library.name})"
}

//TODO: (module refactoring) there should be separate SdkSourceInfo but there are no kotlin source in existing sdks for now :)
data class SdkInfo(override val project: Project, val sdk: Sdk) : IdeaModuleInfo {
    override val moduleOrigin: ModuleOrigin
        get() = ModuleOrigin.LIBRARY

    override val name: Name = Name.special("<sdk ${sdk.name}>")

    override val displayedName: String
        get() = KotlinIdeaAnalysisBundle.message("sdk.0", sdk.name)

    override fun contentScope(): GlobalSearchScope = SdkScope(project, sdk)

    override fun dependencies(): List<IdeaModuleInfo> = listOf(this)

    override val platform: TargetPlatform
        get() = JvmPlatforms.unspecifiedJvmPlatform // TODO(dsavvinov): provide proper target version

    override val analyzerServices: PlatformDependentAnalyzerServices
        get() = JvmPlatformAnalyzerServices
}

object NotUnderContentRootModuleInfo : IdeaModuleInfo {
    override val moduleOrigin: ModuleOrigin
        get() = ModuleOrigin.OTHER

    override val name: Name = Name.special("<special module for files not under source root>")

    override val displayedName: String
        get() = KotlinIdeaAnalysisBundle.message("special.module.for.files.not.under.source.root")

    override val project: Project?
        get() = null

    override fun contentScope() = GlobalSearchScope.EMPTY_SCOPE

    //TODO: (module refactoring) dependency on runtime can be of use here
    override fun dependencies(): List<IdeaModuleInfo> = listOf(this)

    override val platform: TargetPlatform
        get() = DefaultIdeTargetPlatformKindProvider.defaultPlatform

    override val analyzerServices: PlatformDependentAnalyzerServices
        get() = platform.single().findAnalyzerServices()
}

internal open class PoweredLibraryScopeBase(project: Project, classes: Array<VirtualFile>, sources: Array<VirtualFile>) :
    LibraryScopeBase(project, classes, sources), TopPackageNamesProvider {

    private val entriesVirtualFileSystems: Set<NewVirtualFileSystem>? = run {
        val fileSystems = mutableSetOf<NewVirtualFileSystem>()
        for (file in classes + sources) {
            val newVirtualFile = file as? NewVirtualFile ?: return@run null
            fileSystems.add(newVirtualFile.fileSystem)
        }
        fileSystems
    }

    override val topPackageNames: Set<String> by lazy {
        (classes + sources)
            .flatMap { it.children.toList() }
            .filter(VirtualFile::isDirectory)
            .map(VirtualFile::getName)
            .toSet() + "" // empty package is always present
    }

    override fun contains(file: VirtualFile): Boolean {
        ((file as? NewVirtualFile)?.fileSystem)?.let {
            if (entriesVirtualFileSystems != null && !entriesVirtualFileSystems.contains(it)) {
                return false
            }
        }
        return super.contains(file)
    }

}

@Suppress("EqualsOrHashCode") // DelegatingGlobalSearchScope requires to provide calcHashCode()
private class LibraryWithoutSourceScope(project: Project, private val library: Library) :
    PoweredLibraryScopeBase(project, library.getFiles(OrderRootType.CLASSES), arrayOf()) {

    override fun getFileRoot(file: VirtualFile): VirtualFile? = myIndex.getClassRootForFile(file)

    override fun equals(other: Any?) = other is LibraryWithoutSourceScope && library == other.library

    override fun calcHashCode(): Int = library.hashCode()

    override fun toString() = "LibraryWithoutSourceScope($library)"
}

@Suppress("EqualsOrHashCode") // DelegatingGlobalSearchScope requires to provide calcHashCode()
private class LibrarySourceScope(project: Project, private val library: Library) :
    PoweredLibraryScopeBase(project, arrayOf(), library.getFiles(OrderRootType.SOURCES)) {

    override fun getFileRoot(file: VirtualFile): VirtualFile? = myIndex.getSourceRootForFile(file)

    override fun equals(other: Any?) = other is LibrarySourceScope && library == other.library

    override fun calcHashCode(): Int = library.hashCode()

    override fun toString() = "LibrarySourceScope($library)"
}

//TODO: (module refactoring) android sdk has modified scope
@Suppress("EqualsOrHashCode") // DelegatingGlobalSearchScope requires to provide calcHashCode()
private class SdkScope(project: Project, val sdk: Sdk) :
    PoweredLibraryScopeBase(project, sdk.rootProvider.getFiles(OrderRootType.CLASSES), arrayOf()) {

    override fun equals(other: Any?) = other is SdkScope && sdk == other.sdk

    override fun calcHashCode(): Int = sdk.hashCode()

    override fun toString() = "SdkScope($sdk)"
}

fun IdeaModuleInfo.isLibraryClasses() = this is SdkInfo || this is LibraryInfo

val OriginCapability = ModuleCapability<ModuleOrigin>("MODULE_ORIGIN")

enum class ModuleOrigin {
    MODULE,
    LIBRARY,
    OTHER
}

interface BinaryModuleInfo : IdeaModuleInfo {
    val sourcesModuleInfo: SourceForBinaryModuleInfo?
    fun binariesScope(): GlobalSearchScope {
        val contentScope = contentScope()
        if (contentScope === GlobalSearchScope.EMPTY_SCOPE) {
            return contentScope
        }

        val project = contentScope.project
            ?: error("Project is empty for scope $contentScope (${contentScope.javaClass.name})")

        return KotlinSourceFilterScope.libraryClassFiles(contentScope, project)
    }
}

interface SourceForBinaryModuleInfo : IdeaModuleInfo {
    val binariesModuleInfo: BinaryModuleInfo
    fun sourceScope(): GlobalSearchScope

    // module infos for library source do not have contents in the following sense:
    // we can not provide a collection of files that is supposed to be analyzed in IDE independently
    //
    // as of now each source file is analyzed separately and depends on corresponding binaries
    // see KotlinCacheServiceImpl#createFacadeForSyntheticFiles
    override fun contentScope(): GlobalSearchScope = GlobalSearchScope.EMPTY_SCOPE

    override fun dependencies() = listOf(this) + binariesModuleInfo.dependencies()

    override val moduleOrigin: ModuleOrigin
        get() = ModuleOrigin.OTHER
}

data class PlatformModuleInfo(
    override val platformModule: ModuleSourceInfo,
    private val commonModules: List<ModuleSourceInfo> // NOTE: usually contains a single element for current implementation
) : IdeaModuleInfo, CombinedModuleInfo, TrackableModuleInfo {
    override val capabilities: Map<ModuleCapability<*>, Any?>
        get() = platformModule.capabilities

    override fun contentScope() = GlobalSearchScope.union(containedModules.map { it.contentScope() }.toTypedArray())

    override val containedModules: List<ModuleSourceInfo> = listOf(platformModule) + commonModules

    override val project: Project
        get() = platformModule.module.project

    override val platform: TargetPlatform
        get() = platformModule.platform

    override val moduleOrigin: ModuleOrigin
        get() = platformModule.moduleOrigin

    override val analyzerServices: PlatformDependentAnalyzerServices
        get() = platform.findAnalyzerServices(platformModule.module.project)

    override fun dependencies() = platformModule.dependencies()

    override val expectedBy: List<ModuleInfo>
        get() = platformModule.expectedBy

    override fun modulesWhoseInternalsAreVisible() = containedModules.flatMap { it.modulesWhoseInternalsAreVisible() }

    override val name: Name = Name.special("<Platform module ${platformModule.name} including ${commonModules.map { it.name }}>")

    override val displayedName: String
        get() = KotlinIdeaAnalysisBundle.message(
            "platform.module.0.including.1",
            platformModule.displayedName,
            commonModules.map { it.displayedName }
        )

    override fun createModificationTracker() = platformModule.createModificationTracker()
}

fun IdeaModuleInfo.projectSourceModules(): List<ModuleSourceInfo>? =
    (this as? ModuleSourceInfo)?.let(::listOf) ?: (this as? PlatformModuleInfo)?.containedModules

enum class SourceType {
    PRODUCTION,
    TEST
}

internal val ModuleSourceInfo.sourceType get() = if (this is ModuleTestSourceInfo) SourceType.TEST else SourceType.PRODUCTION<|MERGE_RESOLUTION|>--- conflicted
+++ resolved
@@ -336,16 +336,12 @@
     override fun toString() = "ModuleTestSourceScope($module)"
 }
 
-<<<<<<< HEAD
 abstract class LibraryInfo(override val project: Project, val library: Library) :
     IdeaModuleInfo, LibraryModuleInfo, BinaryModuleInfo, TrackableModuleInfo {
-=======
-abstract class LibraryInfo(override val project: Project, val library: Library) : IdeaModuleInfo, LibraryModuleInfo, BinaryModuleInfo {
+
     init {
         require(library is LibraryEx) { "Library '${name}' does not implement LibraryEx which is not expected" }
     }
->>>>>>> b6fd3966
-
     override val moduleOrigin: ModuleOrigin
         get() = ModuleOrigin.LIBRARY
 
