// Copyright 2000-2019 JetBrains s.r.o. Use of this source code is governed by the Apache 2.0 license that can be found in the LICENSE file.
package org.jetbrains.plugins.gradle.tooling.util.resolve;

import org.gradle.api.Action;
import org.gradle.api.GradleException;
import org.gradle.api.Project;
import org.gradle.api.artifacts.*;
import org.gradle.api.artifacts.component.*;
import org.gradle.api.artifacts.dsl.DependencyHandler;
import org.gradle.api.artifacts.result.*;
import org.gradle.api.component.Artifact;
import org.gradle.api.file.ConfigurableFileCollection;
import org.gradle.api.file.FileCollection;
import org.gradle.api.internal.file.UnionFileCollection;
import org.gradle.api.plugins.WarPlugin;
import org.gradle.api.specs.Spec;
import org.gradle.api.tasks.SourceSet;
import org.gradle.api.tasks.SourceSetOutput;
import org.gradle.internal.impldep.com.google.common.collect.ArrayListMultimap;
import org.gradle.internal.impldep.com.google.common.collect.HashMultimap;
import org.gradle.internal.impldep.com.google.common.collect.Multimap;
import org.gradle.internal.resolve.ModuleVersionResolveException;
import org.gradle.jvm.JvmLibrary;
import org.gradle.language.base.artifact.SourcesArtifact;
import org.gradle.language.java.artifact.JavadocArtifact;
import org.gradle.util.GradleVersion;
import org.gradle.util.Path;
import org.jetbrains.annotations.ApiStatus;
import org.jetbrains.annotations.NotNull;
import org.jetbrains.annotations.Nullable;
import org.jetbrains.plugins.gradle.ExternalDependencyId;
import org.jetbrains.plugins.gradle.model.ExternalDependency;
import org.jetbrains.plugins.gradle.model.FileCollectionDependency;
import org.jetbrains.plugins.gradle.model.*;
import org.jetbrains.plugins.gradle.tooling.util.DependencyResolver;
import org.jetbrains.plugins.gradle.tooling.util.ModuleComponentIdentifierImpl;
import org.jetbrains.plugins.gradle.tooling.util.SourceSetCachedFinder;
import org.jetbrains.plugins.gradle.tooling.util.resolve.deprecated.DeprecatedDependencyResolver;

import java.io.File;
import java.util.*;

import static java.util.Collections.*;

/**
 * @author Vladislav.Soroka
 */
public class DependencyResolverImpl implements DependencyResolver {
  private static final boolean IS_NEW_DEPENDENCY_RESOLUTION_APPLICABLE =
    GradleVersion.current().getBaseVersion().compareTo(GradleVersion.version("4.5")) >= 0;

  @NotNull
<<<<<<< HEAD
  protected final Project myProject;
  protected final boolean myIsPreview;
  protected final boolean myDownloadJavadoc;
  protected final boolean myDownloadSources;
  protected final SourceSetCachedFinder mySourceSetFinder;
  public static final String PROVIDED_SCOPE = "PROVIDED";
  public static final String COMPILE_SCOPE = CompileDependenciesProvider.SCOPE;
  public static final String RUNTIME_SCOPE = RuntimeDependenciesProvider.SCOPE;

  @SuppressWarnings("GroovyUnusedDeclaration")
  public DependencyResolverImpl(@NotNull Project project, boolean isPreview) {
    myProject = project;
    myIsPreview = isPreview;
    myDownloadJavadoc = false;
    myDownloadSources = false;
    mySourceSetFinder = new SourceSetCachedFinder(project);
  }

  public DependencyResolverImpl(
    @NotNull Project project,
    boolean isPreview,
    boolean downloadJavadoc,
    boolean downloadSources,
    SourceSetCachedFinder sourceSetFinder) {
=======
  private final Project myProject;
  private final boolean myDownloadJavadoc;
  private final boolean myDownloadSources;
  @NotNull
  private final SourceSetCachedFinder mySourceSetFinder;

  /**
   * @deprecated use constructor below
   */
  @SuppressWarnings("unused")
  @Deprecated
  public DependencyResolverImpl(@NotNull Project project,
                                boolean isPreview,
                                boolean downloadJavadoc,
                                boolean downloadSources,
                                SourceSetCachedFinder sourceSetFinder) {
    this(project, downloadJavadoc, downloadSources, sourceSetFinder);
  }

  public DependencyResolverImpl(@NotNull Project project,
                                boolean downloadJavadoc,
                                boolean downloadSources,
                                @NotNull
                                  SourceSetCachedFinder sourceSetFinder) {
>>>>>>> 93b17785
    myProject = project;
    myDownloadJavadoc = downloadJavadoc;
    myDownloadSources = downloadSources;
    mySourceSetFinder = sourceSetFinder;
  }

  @ApiStatus.Internal
  public static boolean isIsNewDependencyResolutionApplicable() {
    return IS_NEW_DEPENDENCY_RESOLUTION_APPLICABLE;
  }

  @Override
  public Collection<ExternalDependency> resolveDependencies(@Nullable String configurationName) {
    if (!IS_NEW_DEPENDENCY_RESOLUTION_APPLICABLE) {
      //noinspection deprecation
      return new DeprecatedDependencyResolver(myProject, false, myDownloadJavadoc, myDownloadSources, mySourceSetFinder)
        .resolveDependencies(configurationName);
    }
    if (configurationName == null) return emptyList();
    Collection<ExternalDependency> dependencies = resolveDependencies(myProject.getConfigurations().findByName(configurationName), null);
    int order = 0;
    for (ExternalDependency dependency : dependencies) {
      ((AbstractExternalDependency)dependency).setClasspathOrder(++order);
    }
    return dependencies;
  }

  @Override
  public Collection<ExternalDependency> resolveDependencies(@Nullable Configuration configuration) {
    if (!IS_NEW_DEPENDENCY_RESOLUTION_APPLICABLE) {
      //noinspection deprecation
      return new DeprecatedDependencyResolver(myProject, false, myDownloadJavadoc, myDownloadSources, mySourceSetFinder)
        .resolveDependencies(configuration);
    }

    Collection<ExternalDependency> dependencies = resolveDependencies(configuration, null);
    int order = 0;
    for (ExternalDependency dependency : dependencies) {
      ((AbstractExternalDependency)dependency).setClasspathOrder(++order);
    }
    return dependencies;
  }

  @Override
  public Collection<ExternalDependency> resolveDependencies(@NotNull SourceSet sourceSet) {
    if (!IS_NEW_DEPENDENCY_RESOLUTION_APPLICABLE) {
      //noinspection deprecation
      return new DeprecatedDependencyResolver(myProject, false, myDownloadJavadoc, myDownloadSources, mySourceSetFinder)
        .resolveDependencies(sourceSet);
    }

    Collection<ExternalDependency> result = new ArrayList<ExternalDependency>();

    // resolve compile dependencies
    FileCollection compileClasspath = sourceSet.getCompileClasspath();
    Collection<ExternalDependency> compileDependencies = getDependencies(compileClasspath, COMPILE_SCOPE);
    // resolve runtime dependencies
    FileCollection runtimeClasspath = sourceSet.getRuntimeClasspath();
    Collection<ExternalDependency> runtimeDependencies = getDependencies(runtimeClasspath, RUNTIME_SCOPE);

    filterRuntimeAndMarkCompileOnlyAsProvided(compileDependencies, runtimeDependencies);
    result.addAll(compileDependencies);
    result.addAll(runtimeDependencies);

    addAdditionalProvidedDependencies(sourceSet, result);

    int order = 0;
    for (ExternalDependency dependency : result) {
      ((AbstractExternalDependency)dependency).setClasspathOrder(++order);
    }
<<<<<<< HEAD

    result.addAll(fileDependencies);

    result.addAll(createFileCollectionDependencies(compileClasspathFiles, compileClasspathOrder, CompileDependenciesProvider.SCOPE));
    result.addAll(createFileCollectionDependencies(runtimeClasspathFiles, runtimeClasspathOrder, RuntimeDependenciesProvider.SCOPE));

    result.addAll(collectSourceSetOutputDirsAsSingleEntryLibraries(sourceSet, runtimeClasspathOrder, RuntimeDependenciesProvider.SCOPE));

    collectProvidedDependencies(sourceSet, result);

    return removeDuplicates(result);
  }

  public void collectProvidedDependencies(@NotNull SourceSet sourceSet,
                                          @NotNull Collection<ExternalDependency> result) {
    Multimap<Object, ExternalDependency> filesToDependenciesMap;// handle provided dependencies
    final Set<Configuration> providedConfigurations = new LinkedHashSet<Configuration>();
    filesToDependenciesMap = ArrayListMultimap.create();
    for (ExternalDependency dep : new DependencyTraverser(result)) {
      filesToDependenciesMap.put(getFiles(dep), dep);
    }

    if (sourceSet.getName().equals("main") && myProject.getPlugins().findPlugin(WarPlugin.class) != null) {
      providedConfigurations.add(myProject.getConfigurations().findByName("providedCompile"));
      providedConfigurations.add(myProject.getConfigurations().findByName("providedRuntime"));
=======
    return result;
  }

  private Collection<ExternalDependency> resolveDependencies(@Nullable Configuration configuration, @Nullable String scope) {
    if (configuration == null) {
      return emptySet();
>>>>>>> 93b17785
    }
    LenientConfiguration lenientConfiguration = configuration.getResolvedConfiguration().getLenientConfiguration();
    ResolutionResult resolutionResult = configuration.getIncoming().getResolutionResult();
    List<ComponentIdentifier> components = new ArrayList<ComponentIdentifier>();
    Map<ResolvedDependency, Set<ResolvedArtifact>> resolvedArtifacts = new LinkedHashMap<ResolvedDependency, Set<ResolvedArtifact>>();
    Map<ModuleVersionIdentifier, ResolvedDependencyResult> transformedProjectDependenciesResultMap = null;
    for (ResolvedDependency dependency : lenientConfiguration.getAllModuleDependencies()) {
      try {
        Set<ResolvedArtifact> moduleArtifacts = dependency.getModuleArtifacts();
        for (ResolvedArtifact artifact : moduleArtifacts) {
          if ((artifact.getId().getComponentIdentifier() instanceof ProjectComponentIdentifier)) continue;
          components.add(toComponentIdentifier(artifact.getModuleVersion().getId()));
        }
        resolvedArtifacts.put(dependency, moduleArtifacts);
      }
      catch (GradleException e) {
        if (transformedProjectDependenciesResultMap == null) {
          transformedProjectDependenciesResultMap = new HashMap<ModuleVersionIdentifier, ResolvedDependencyResult>();
          for (DependencyResult dependencyResult : resolutionResult.getAllDependencies()) {
            ComponentSelector resultRequested = dependencyResult.getRequested();
            if (dependencyResult instanceof ResolvedDependencyResult && resultRequested instanceof ProjectComponentSelector) {
              ResolvedComponentResult resolvedComponentResult = ((ResolvedDependencyResult)dependencyResult).getSelected();
              ModuleVersionIdentifier selectedResultVersion = resolvedComponentResult.getModuleVersion();
              transformedProjectDependenciesResultMap.put(selectedResultVersion, (ResolvedDependencyResult)dependencyResult);
            }
          }
        }
        resolvedArtifacts.put(dependency, Collections.<ResolvedArtifact>emptySet());
      }
<<<<<<< HEAD
      result.addAll(providedDependencies);
    }
  }

  public void updateDependencyOrder(Map<File, Integer> compileClasspathOrder,
                                      Map<File, Integer> runtimeClasspathOrder,
                                      ExternalDependency dependency) {
    String scope = dependency.getScope();
    Map<File, Integer> classpathOrderMap = scope == CompileDependenciesProvider.SCOPE ? compileClasspathOrder :
                                           scope == RuntimeDependenciesProvider.SCOPE ? runtimeClasspathOrder : null;
    final Collection<File> depFiles = getFiles(dependency);
    int order = getOrder(classpathOrderMap, depFiles);
    if (dependency instanceof AbstractExternalDependency) {
      ((AbstractExternalDependency)dependency).setClasspathOrder(order);
    }
  }

  @NotNull
  private Collection<ExternalDependency> createFileCollectionDependencies(@NotNull final Set<File> files,
                                                                          @NotNull final Map<File, Integer> classPathOrder,
                                                                          @Nullable final String scope) {
    final List<ExternalDependency> result = new ArrayList<ExternalDependency>();
    if (files.isEmpty()) {
      return result;
    }

    final DefaultFileCollectionDependency fileCollectionDependency = new DefaultFileCollectionDependency(files);
    fileCollectionDependency.setScope(scope);
    fileCollectionDependency.setClasspathOrder(getOrder(classPathOrder, files));

    result.add(fileCollectionDependency);

    for (File file : files) {
      SourceSet outputDirSourceSet = mySourceSetFinder.findByArtifact(file.getPath());
      if (outputDirSourceSet != null) {
        result.addAll(
          collectSourceSetOutputDirsAsSingleEntryLibraries(outputDirSourceSet,
                                                           classPathOrder,
                                                           scope));
=======
      catch (Exception ignore) {
        // ignore other artifact resolution exceptions
>>>>>>> 93b17785
      }
    }
    Map<ComponentIdentifier, ComponentArtifactsResult> auxiliaryArtifactsMap = buildAuxiliaryArtifactsMap(configuration, components);
    Collection<FileCollectionDependency> sourceSetsOutputDirsRuntimeFileDependencies = new LinkedHashSet<FileCollectionDependency>();
    Collection<ExternalDependency> artifactDependencies = new LinkedHashSet<ExternalDependency>();
    Set<String> resolvedFiles = new HashSet<String>();
    Map<String, DefaultExternalProjectDependency> resolvedProjectDependencies = new HashMap<String, DefaultExternalProjectDependency>();
    for (Map.Entry<ResolvedDependency, Set<ResolvedArtifact>> resolvedDependencySetEntry : resolvedArtifacts.entrySet()) {
      ResolvedDependency resolvedDependency = resolvedDependencySetEntry.getKey();
      Set<ResolvedArtifact> artifacts = resolvedDependencySetEntry.getValue();
      for (ResolvedArtifact artifact : artifacts) {
        File artifactFile = artifact.getFile();
        if (resolvedFiles.contains(artifactFile.getPath())) {
          continue;
        }
        resolvedFiles.add(artifactFile.getPath());
        String artifactPath = mySourceSetFinder.findArtifactBySourceSetOutputDir(artifactFile.getPath());
        if (artifactPath != null) {
          artifactFile = new File(artifactPath);
          if (resolvedFiles.contains(artifactFile.getPath())) {
            continue;
          }
          resolvedFiles.add(artifactFile.getPath());
        }

        AbstractExternalDependency dependency;
        ModuleVersionIdentifier moduleVersionIdentifier = artifact.getModuleVersion().getId();
        if (artifact.getId().getComponentIdentifier() instanceof ProjectComponentIdentifier) {
          if (scope == RUNTIME_SCOPE) {
            SourceSet sourceSet = mySourceSetFinder.findByArtifact(artifactFile.getPath());
            if (sourceSet != null) {
              FileCollectionDependency outputDirsRuntimeFileDependency =
                resolveSourceSetOutputDirsRuntimeFileDependency(sourceSet.getOutput());
              if (outputDirsRuntimeFileDependency != null) {
                sourceSetsOutputDirsRuntimeFileDependencies.add(outputDirsRuntimeFileDependency);
              }
            }
          }

          ProjectComponentIdentifier projectComponentIdentifier = (ProjectComponentIdentifier)artifact.getId().getComponentIdentifier();
          String projectPath = projectComponentIdentifier.getProjectPath();
          String key = projectPath + "_" + resolvedDependency.getConfiguration();
          DefaultExternalProjectDependency projectDependency = resolvedProjectDependencies.get(key);
          if (projectDependency != null) {
            Set<File> projectDependencyArtifacts = new LinkedHashSet<File>(projectDependency.getProjectDependencyArtifacts());
            projectDependencyArtifacts.add(artifactFile);
            projectDependency.setProjectDependencyArtifacts(projectDependencyArtifacts);
            Set<File> artifactSources = new LinkedHashSet<File>(projectDependency.getProjectDependencyArtifactsSources());
            artifactSources.addAll(findArtifactSources(singleton(artifactFile), mySourceSetFinder));
            projectDependency.setProjectDependencyArtifactsSources(artifactSources);
            continue;
          }
          else {
            projectDependency = new DefaultExternalProjectDependency();
            resolvedProjectDependencies.put(key, projectDependency);
          }
          dependency = projectDependency;
          String projectName = projectComponentIdentifier.getProjectName(); // since 4.5
          projectDependency.setName(projectName);
          projectDependency.setGroup(resolvedDependency.getModuleGroup());
          projectDependency.setVersion(resolvedDependency.getModuleVersion());
          projectDependency.setScope(scope);
          projectDependency.setProjectPath(projectPath);
          projectDependency.setConfigurationName(resolvedDependency.getConfiguration());
          Set<File> projectArtifacts = singleton(artifactFile);
          projectDependency.setProjectDependencyArtifacts(projectArtifacts);
          projectDependency.setProjectDependencyArtifactsSources(findArtifactSources(projectArtifacts, mySourceSetFinder));
        }
        else {
          DefaultExternalLibraryDependency libraryDependency = new DefaultExternalLibraryDependency();
          libraryDependency.setName(moduleVersionIdentifier.getName());
          libraryDependency.setGroup(moduleVersionIdentifier.getGroup());
          libraryDependency.setVersion(moduleVersionIdentifier.getVersion());
          libraryDependency.setFile(artifactFile);
          ComponentArtifactsResult artifactsResult = auxiliaryArtifactsMap.get(artifact.getId().getComponentIdentifier());
          if (artifactsResult != null) {
            Set<ArtifactResult> sourceArtifactResults = artifactsResult.getArtifacts(SourcesArtifact.class);
            for (ArtifactResult sourceArtifactResult : sourceArtifactResults) {
              if (sourceArtifactResult instanceof ResolvedArtifactResult) {
                libraryDependency.setSource(((ResolvedArtifactResult)sourceArtifactResult).getFile());
                break;
              }
            }
            Set<ArtifactResult> javadocArtifactResults = artifactsResult.getArtifacts(JavadocArtifact.class);
            for (ArtifactResult javadocArtifactResult : javadocArtifactResults) {
              if (javadocArtifactResult instanceof ResolvedArtifactResult) {
                libraryDependency.setJavadoc(((ResolvedArtifactResult)javadocArtifactResult).getFile());
                break;
              }
            }
          }
          libraryDependency.setPackaging(artifact.getExtension());
          libraryDependency.setScope(scope);
          libraryDependency.setClassifier(artifact.getClassifier());

          dependency = libraryDependency;
        }
        artifactDependencies.add(dependency);
      }

      if (transformedProjectDependenciesResultMap == null || !artifacts.isEmpty()) continue;
      ExternalProjectDependency projectDependency = getFailedToTransformProjectArtifactDependency(
        resolvedDependency, transformedProjectDependenciesResultMap, resolvedProjectDependencies, scope);
      if (projectDependency != null) {
        artifactDependencies.add(projectDependency);
      }
    }

    Collection<FileCollectionDependency> otherFileDependencies = resolveOtherFileDependencies(resolvedFiles, configuration, scope);

    Collection<ExternalDependency> result = new LinkedHashSet<ExternalDependency>();
    result.addAll(sourceSetsOutputDirsRuntimeFileDependencies);
    result.addAll(otherFileDependencies);
    result.addAll(artifactDependencies);
    addUnresolvedDependencies(result, lenientConfiguration, scope);
    return result;
  }

  @Nullable
  private ExternalProjectDependency getFailedToTransformProjectArtifactDependency(@NotNull ResolvedDependency resolvedDependency,
                                                                                  @NotNull Map<ModuleVersionIdentifier, ResolvedDependencyResult> transformedProjectDependenciesResultMap,
                                                                                  @NotNull Map<String, DefaultExternalProjectDependency> resolvedProjectDependencies,
                                                                                  @Nullable String scope) {
    ModuleVersionIdentifier moduleVersionIdentifier = resolvedDependency.getModule().getId();
    ResolvedDependencyResult resolvedDependencyResult = transformedProjectDependenciesResultMap.get(moduleVersionIdentifier);
    if (resolvedDependencyResult == null) return null;

    ProjectComponentSelector dependencyResultRequested = (ProjectComponentSelector)resolvedDependencyResult.getRequested();
    String projectPath = dependencyResultRequested.getProjectPath();
    String key = projectPath + "_" + resolvedDependency.getConfiguration();
    DefaultExternalProjectDependency projectDependency = resolvedProjectDependencies.get(key);
    if (projectDependency != null) return null;

    projectDependency = new DefaultExternalProjectDependency();
    resolvedProjectDependencies.put(key, projectDependency);
    String projectName = Path.path(projectPath).getName();
    projectDependency.setName(projectName);
    projectDependency.setGroup(resolvedDependency.getModuleGroup());
    projectDependency.setVersion(resolvedDependency.getModuleVersion());
    projectDependency.setScope(scope);
    projectDependency.setProjectPath(projectPath);
    projectDependency.setConfigurationName(resolvedDependency.getConfiguration());
    Project project = myProject.findProject(projectPath);
    if (project == null) return null;

    Configuration configuration1 = project.getConfigurations().findByName(resolvedDependency.getConfiguration());
    if (configuration1 == null) return null;

    Set<File> projectArtifacts = configuration1.getArtifacts().getFiles().getFiles();
    projectDependency.setProjectDependencyArtifacts(projectArtifacts);
    projectDependency.setProjectDependencyArtifactsSources(findArtifactSources(projectArtifacts, mySourceSetFinder));
    return projectDependency;
  }

  @NotNull
  private Map<ComponentIdentifier, ComponentArtifactsResult> buildAuxiliaryArtifactsMap(@NotNull Configuration configuration,
                                                                                        List<ComponentIdentifier> components) {
    Map<ComponentIdentifier, ComponentArtifactsResult> artifactsResultMap;
    if (!components.isEmpty()) {
      List<Class<? extends Artifact>> artifactTypes = new ArrayList<Class<? extends Artifact>>(2);
      if (myDownloadSources) {
        artifactTypes.add(SourcesArtifact.class);
      }
      if (myDownloadJavadoc) {
        artifactTypes.add(JavadocArtifact.class);
      }
      boolean isBuildScriptConfiguration = myProject.getBuildscript().getConfigurations().contains(configuration);
      DependencyHandler dependencyHandler =
        isBuildScriptConfiguration ? myProject.getBuildscript().getDependencies() : myProject.getDependencies();
      Set<ComponentArtifactsResult> componentResults = dependencyHandler.createArtifactResolutionQuery()
        .forComponents(components)
        .withArtifacts(JvmLibrary.class, artifactTypes)
        .execute()
        .getResolvedComponents();

      artifactsResultMap = new HashMap<ComponentIdentifier, ComponentArtifactsResult>(componentResults.size());
      for (ComponentArtifactsResult artifactsResult : componentResults) {
        artifactsResultMap.put(artifactsResult.getId(), artifactsResult);
      }
    }
    else {
      artifactsResultMap = emptyMap();
    }
    return artifactsResultMap;
  }

<<<<<<< HEAD
  // visible for tests
  @NotNull
  public static List<ExternalDependency> removeDuplicates(Collection<ExternalDependency> result) {
    new DeduplicationVisitor().visit(result);
    return Lists.newArrayList(filter(result, not(isNull())));
  }

  private static class DeduplicationVisitor {

    private final Map<ExternalDependencyId, ExternalDependency> seenDependencies = new HashMap<ExternalDependencyId, ExternalDependency>();

    public void visit(@NotNull Collection<ExternalDependency> dependencies) {
      for (Iterator<ExternalDependency> iter = dependencies.iterator(); iter.hasNext(); ) {
        ExternalDependency nextDependency = iter.next();
        ExternalDependencyId nextId = nextDependency.getId();
        ExternalDependency seenDependency = seenDependencies.get(nextId);
        Collection<ExternalDependency> childDeps = nextDependency.getDependencies();
        if (seenDependency == null) {
          seenDependencies.put(nextId, nextDependency);
          visit(childDeps);
        } else {
          upgradeScopeIfNeeded(seenDependency, nextDependency.getScope());
          visit(childDeps);
          seenDependency.getDependencies().addAll(childDeps);
          if (seenAllFiles(seenDependency, nextDependency)) {
            iter.remove();
=======
  private static Collection<FileCollectionDependency> resolveOtherFileDependencies(@NotNull Set<String> resolvedFiles,
                                                                                   @NotNull Configuration configuration,
                                                                                   @Nullable String scope) {
    ArtifactView artifactView = configuration.getIncoming().artifactView(new Action<ArtifactView.ViewConfiguration>() {
      @Override
      public void execute(@SuppressWarnings("NullableProblems") ArtifactView.ViewConfiguration configuration) {
        configuration.setLenient(true);
        configuration.componentFilter(new Spec<ComponentIdentifier>() {
          @Override
          public boolean isSatisfiedBy(ComponentIdentifier identifier) {
            return !(identifier instanceof ProjectComponentIdentifier || identifier instanceof ModuleComponentIdentifier);
>>>>>>> 93b17785
          }
        });
      }
<<<<<<< HEAD
    }
  }

  private static boolean seenAllFiles(@NotNull ExternalDependency seenDependency,
                                      @NotNull ExternalDependency nextDependency) {
    Collection<File> seenFiles = getFiles(seenDependency);
    Collection<File> nextFiles = getFiles(nextDependency);
    return seenFiles.containsAll(nextFiles);
  }


  private static void upgradeScopeIfNeeded(@NotNull ExternalDependency targetDependency, @NotNull String newScope) {
    if (targetDependency.getScope().equals(COMPILE_SCOPE) || !(targetDependency instanceof AbstractExternalDependency)) {
      return;
    }

    final AbstractExternalDependency dep = ((AbstractExternalDependency)targetDependency);

    if (newScope.equals(COMPILE_SCOPE)) {
      dep.setScope(COMPILE_SCOPE);
    }

     if ((dep.getScope().equals(RUNTIME_SCOPE) && newScope.equals(PROVIDED_SCOPE))
         || (dep.getScope().equals(PROVIDED_SCOPE) && newScope.equals(RUNTIME_SCOPE))) {
       dep.setScope(COMPILE_SCOPE);
=======
    });
    Set<ResolvedArtifactResult> artifactResults = artifactView.getArtifacts().getArtifacts();
    Collection<FileCollectionDependency> result = new LinkedHashSet<FileCollectionDependency>();
    for (ResolvedArtifactResult artifactResult : artifactResults) {
      File file = artifactResult.getFile();
      if (!resolvedFiles.contains(file.getPath())) {
        DefaultFileCollectionDependency fileCollectionDependency = new DefaultFileCollectionDependency(singleton(file));
        fileCollectionDependency.setScope(scope);
        result.add(fileCollectionDependency);
      }
    }
    return result;
  }

  private static void addUnresolvedDependencies(@NotNull Collection<ExternalDependency> result,
                                                @NotNull LenientConfiguration lenientConfiguration,
                                                @Nullable String scope) {
    Set<UnresolvedDependency> unresolvedModuleDependencies = lenientConfiguration.getUnresolvedModuleDependencies();
    for (UnresolvedDependency unresolvedDependency : unresolvedModuleDependencies) {
      MyModuleVersionSelector myModuleVersionSelector = null;
      Throwable problem = unresolvedDependency.getProblem();
      if (problem.getCause() != null) {
        problem = problem.getCause();
      }
      try {
        if (problem instanceof ModuleVersionResolveException) {
          ComponentSelector componentSelector = ((ModuleVersionResolveException)problem).getSelector();
          if (componentSelector instanceof ModuleComponentSelector) {
            ModuleComponentSelector moduleComponentSelector = (ModuleComponentSelector)componentSelector;
            myModuleVersionSelector = new MyModuleVersionSelector(moduleComponentSelector.getModule(),
                                                                  moduleComponentSelector.getGroup(),
                                                                  moduleComponentSelector.getVersion());
          }
        }
      }
      catch (Throwable ignore) {
      }
      if (myModuleVersionSelector == null) {
        problem = unresolvedDependency.getProblem();
        ModuleVersionSelector selector = unresolvedDependency.getSelector();
        myModuleVersionSelector = new MyModuleVersionSelector(selector.getName(), selector.getGroup(), selector.getVersion());
      }
      DefaultUnresolvedExternalDependency dependency = new DefaultUnresolvedExternalDependency();
      dependency.setName(myModuleVersionSelector.name);
      dependency.setGroup(myModuleVersionSelector.group);
      dependency.setVersion(myModuleVersionSelector.version);
      dependency.setScope(scope);
      dependency.setFailureMessage(problem.getMessage());
      result.add(dependency);
    }
  }

  private static Collection<ExternalDependency> resolveSourceOutputFileDependencies(@NotNull SourceSetOutput sourceSetOutput,
                                                                                    @Nullable String scope) {
    Collection<ExternalDependency> result = new ArrayList<ExternalDependency>(2);
    List<File> files = new ArrayList<File>(sourceSetOutput.getClassesDirs().getFiles());
    files.add(sourceSetOutput.getResourcesDir());
    if (!files.isEmpty()) {
      DefaultFileCollectionDependency fileCollectionDependency = new DefaultFileCollectionDependency(files);
      fileCollectionDependency.setScope(scope);
      result.add(fileCollectionDependency);
    }

    if (scope == RUNTIME_SCOPE) {
      ExternalDependency outputDirsRuntimeFileDependency = resolveSourceSetOutputDirsRuntimeFileDependency(sourceSetOutput);
      if (outputDirsRuntimeFileDependency != null) {
        result.add(outputDirsRuntimeFileDependency);
      }
    }
    return result;
  }

  @Nullable
  private static FileCollectionDependency resolveSourceSetOutputDirsRuntimeFileDependency(@NotNull SourceSetOutput sourceSetOutput) {
    List<File> runtimeOutputDirs = new ArrayList<File>(sourceSetOutput.getDirs().getFiles());
    if (!runtimeOutputDirs.isEmpty()) {
      DefaultFileCollectionDependency runtimeOutputDirsDependency = new DefaultFileCollectionDependency(runtimeOutputDirs);
      runtimeOutputDirsDependency.setScope(RUNTIME_SCOPE);
      return runtimeOutputDirsDependency;
>>>>>>> 93b17785
    }
    return null;
  }

<<<<<<< HEAD

  @NotNull
  static Collection<File> getFiles(ExternalDependency dependency) {
    if (dependency instanceof ExternalLibraryDependency) {
      return Collections.singleton(((ExternalLibraryDependency)dependency).getFile());
    } else if (dependency instanceof FileCollectionDependency) {
      return ((FileCollectionDependency)dependency).getFiles();
    } else if (dependency instanceof ExternalMultiLibraryDependency) {
      return ((ExternalMultiLibraryDependency)dependency).getFiles();
    } else if (dependency instanceof ExternalProjectDependency) {
      return ((ExternalProjectDependency)dependency).getProjectDependencyArtifacts();
=======
  private static void filterRuntimeAndMarkCompileOnlyAsProvided(@NotNull Collection<ExternalDependency> compileDependencies,
                                                                @NotNull Collection<ExternalDependency> runtimeDependencies) {
    Multimap<Collection<File>, ExternalDependency> filesToRuntimeDependenciesMap = HashMultimap.create();
    for (ExternalDependency runtimeDependency : runtimeDependencies) {
      final Collection<File> resolvedFiles = getFiles(runtimeDependency);
      filesToRuntimeDependenciesMap.put(resolvedFiles, runtimeDependency);
>>>>>>> 93b17785
    }

    for (ExternalDependency compileDependency : compileDependencies) {
      final Collection<File> resolvedFiles = getFiles(compileDependency);

      Collection<ExternalDependency> dependencies = filesToRuntimeDependenciesMap.get(resolvedFiles);
      final boolean hasRuntimeDependencies = dependencies != null && !dependencies.isEmpty();

      if (hasRuntimeDependencies) {
        runtimeDependencies.removeAll(dependencies);
      }
      else {
        ((AbstractExternalDependency)compileDependency).setScope(PROVIDED_SCOPE);
      }
    }
  }

  private void addAdditionalProvidedDependencies(@NotNull SourceSet sourceSet, @NotNull Collection<ExternalDependency> result) {
    final Set<Configuration> providedConfigurations = new LinkedHashSet<Configuration>();
    if (sourceSet.getName().equals("main") && myProject.getPlugins().findPlugin(WarPlugin.class) != null) {
      Configuration providedCompile = myProject.getConfigurations().findByName("providedCompile");
      if (providedCompile != null) {
        providedConfigurations.add(providedCompile);
      }
      Configuration providedRuntime = myProject.getConfigurations().findByName("providedRuntime");
      if (providedRuntime != null) {
        providedConfigurations.add(providedRuntime);
      }
    }
    if (providedConfigurations.isEmpty()) {
      return;
    }

    Multimap<Object, ExternalDependency> filesToDependenciesMap = ArrayListMultimap.create();
    for (ExternalDependency dep : result) {
      filesToDependenciesMap.put(getFiles(dep), dep);
    }

    for (Configuration configuration : providedConfigurations) {
      Collection<ExternalDependency> providedDependencies = resolveDependencies(configuration, PROVIDED_SCOPE);
      for (Iterator<ExternalDependency> iterator = providedDependencies.iterator(); iterator.hasNext(); ) {
        ExternalDependency providedDependency = iterator.next();
        Collection<File> files = getFiles(providedDependency);
        Collection<ExternalDependency> dependencies = filesToDependenciesMap.get(files);
        if (!dependencies.isEmpty()) {
          for (ExternalDependency depForScope : dependencies) {
            ((AbstractExternalDependency)depForScope).setScope(PROVIDED_SCOPE);
          }
          iterator.remove();
        }
      }
      result.addAll(providedDependencies);
    }
  }

  @NotNull
  private Collection<ExternalDependency> getDependencies(@NotNull FileCollection fileCollection, String scope) {
    if (fileCollection instanceof ConfigurableFileCollection) {
      return getDependencies(((ConfigurableFileCollection)fileCollection).getFrom(), scope);
    }
    else if (fileCollection instanceof UnionFileCollection) {
      return getDependencies(((UnionFileCollection)fileCollection).getSources(), scope);
    }
    else if (fileCollection instanceof Configuration) {
      return resolveDependencies((Configuration)fileCollection, scope);
    }
    else if (fileCollection instanceof SourceSetOutput) {
      return resolveSourceOutputFileDependencies((SourceSetOutput)fileCollection, scope);
    }
    return emptySet();
  }

  private Collection<ExternalDependency> getDependencies(@NotNull Iterable<?> fileCollections, String scope) {
    Collection<ExternalDependency> result = new ArrayList<ExternalDependency>();
    for (Object fileCollection : fileCollections) {
      if (fileCollection instanceof FileCollection) {
        result.addAll(getDependencies((FileCollection)fileCollection, scope));
      }
    }
    return result;
  }

  @NotNull
  public static Collection<File> getFiles(ExternalDependency dependency) {
    if (dependency instanceof ExternalLibraryDependency) {
      return singleton(((ExternalLibraryDependency)dependency).getFile());
    }
    else if (dependency instanceof FileCollectionDependency) {
      return ((FileCollectionDependency)dependency).getFiles();
    }
    else if (dependency instanceof ExternalMultiLibraryDependency) {
      return ((ExternalMultiLibraryDependency)dependency).getFiles();
    }
    else if (dependency instanceof ExternalProjectDependency) {
      return ((ExternalProjectDependency)dependency).getProjectDependencyArtifacts();
    }
    return emptySet();
  }

  @NotNull
  public static List<File> findArtifactSources(Collection<? extends File> artifactFiles, SourceSetCachedFinder sourceSetFinder) {
    List<File> artifactSources = new ArrayList<File>();
    for (File artifactFile : artifactFiles) {
      Set<File> sources = sourceSetFinder.findSourcesByArtifact(artifactFile.getPath());
      if (sources != null) {
        artifactSources.addAll(sources);
      }
    }
    return artifactSources;
  }

  public static ModuleComponentIdentifier toComponentIdentifier(ModuleVersionIdentifier id) {
    return new ModuleComponentIdentifierImpl(id.getGroup(), id.getName(), id.getVersion());
  }

  public static ModuleComponentIdentifier toComponentIdentifier(@NotNull String group, @NotNull String module, @NotNull String version) {
    return new ModuleComponentIdentifierImpl(group, module, version);
  }

  private static class MyModuleVersionSelector {
    private final String name;
    private final String group;
    private final String version;

    private MyModuleVersionSelector(String name, String group, String version) {
      this.name = name;
      this.group = group;
      this.version = version;
    }
  }
}<|MERGE_RESOLUTION|>--- conflicted
+++ resolved
@@ -28,7 +28,6 @@
 import org.jetbrains.annotations.ApiStatus;
 import org.jetbrains.annotations.NotNull;
 import org.jetbrains.annotations.Nullable;
-import org.jetbrains.plugins.gradle.ExternalDependencyId;
 import org.jetbrains.plugins.gradle.model.ExternalDependency;
 import org.jetbrains.plugins.gradle.model.FileCollectionDependency;
 import org.jetbrains.plugins.gradle.model.*;
@@ -50,32 +49,6 @@
     GradleVersion.current().getBaseVersion().compareTo(GradleVersion.version("4.5")) >= 0;
 
   @NotNull
-<<<<<<< HEAD
-  protected final Project myProject;
-  protected final boolean myIsPreview;
-  protected final boolean myDownloadJavadoc;
-  protected final boolean myDownloadSources;
-  protected final SourceSetCachedFinder mySourceSetFinder;
-  public static final String PROVIDED_SCOPE = "PROVIDED";
-  public static final String COMPILE_SCOPE = CompileDependenciesProvider.SCOPE;
-  public static final String RUNTIME_SCOPE = RuntimeDependenciesProvider.SCOPE;
-
-  @SuppressWarnings("GroovyUnusedDeclaration")
-  public DependencyResolverImpl(@NotNull Project project, boolean isPreview) {
-    myProject = project;
-    myIsPreview = isPreview;
-    myDownloadJavadoc = false;
-    myDownloadSources = false;
-    mySourceSetFinder = new SourceSetCachedFinder(project);
-  }
-
-  public DependencyResolverImpl(
-    @NotNull Project project,
-    boolean isPreview,
-    boolean downloadJavadoc,
-    boolean downloadSources,
-    SourceSetCachedFinder sourceSetFinder) {
-=======
   private final Project myProject;
   private final boolean myDownloadJavadoc;
   private final boolean myDownloadSources;
@@ -100,7 +73,6 @@
                                 boolean downloadSources,
                                 @NotNull
                                   SourceSetCachedFinder sourceSetFinder) {
->>>>>>> 93b17785
     myProject = project;
     myDownloadJavadoc = downloadJavadoc;
     myDownloadSources = downloadSources;
@@ -171,40 +143,12 @@
     for (ExternalDependency dependency : result) {
       ((AbstractExternalDependency)dependency).setClasspathOrder(++order);
     }
-<<<<<<< HEAD
-
-    result.addAll(fileDependencies);
-
-    result.addAll(createFileCollectionDependencies(compileClasspathFiles, compileClasspathOrder, CompileDependenciesProvider.SCOPE));
-    result.addAll(createFileCollectionDependencies(runtimeClasspathFiles, runtimeClasspathOrder, RuntimeDependenciesProvider.SCOPE));
-
-    result.addAll(collectSourceSetOutputDirsAsSingleEntryLibraries(sourceSet, runtimeClasspathOrder, RuntimeDependenciesProvider.SCOPE));
-
-    collectProvidedDependencies(sourceSet, result);
-
-    return removeDuplicates(result);
-  }
-
-  public void collectProvidedDependencies(@NotNull SourceSet sourceSet,
-                                          @NotNull Collection<ExternalDependency> result) {
-    Multimap<Object, ExternalDependency> filesToDependenciesMap;// handle provided dependencies
-    final Set<Configuration> providedConfigurations = new LinkedHashSet<Configuration>();
-    filesToDependenciesMap = ArrayListMultimap.create();
-    for (ExternalDependency dep : new DependencyTraverser(result)) {
-      filesToDependenciesMap.put(getFiles(dep), dep);
-    }
-
-    if (sourceSet.getName().equals("main") && myProject.getPlugins().findPlugin(WarPlugin.class) != null) {
-      providedConfigurations.add(myProject.getConfigurations().findByName("providedCompile"));
-      providedConfigurations.add(myProject.getConfigurations().findByName("providedRuntime"));
-=======
     return result;
   }
 
   private Collection<ExternalDependency> resolveDependencies(@Nullable Configuration configuration, @Nullable String scope) {
     if (configuration == null) {
       return emptySet();
->>>>>>> 93b17785
     }
     LenientConfiguration lenientConfiguration = configuration.getResolvedConfiguration().getLenientConfiguration();
     ResolutionResult resolutionResult = configuration.getIncoming().getResolutionResult();
@@ -234,50 +178,8 @@
         }
         resolvedArtifacts.put(dependency, Collections.<ResolvedArtifact>emptySet());
       }
-<<<<<<< HEAD
-      result.addAll(providedDependencies);
-    }
-  }
-
-  public void updateDependencyOrder(Map<File, Integer> compileClasspathOrder,
-                                      Map<File, Integer> runtimeClasspathOrder,
-                                      ExternalDependency dependency) {
-    String scope = dependency.getScope();
-    Map<File, Integer> classpathOrderMap = scope == CompileDependenciesProvider.SCOPE ? compileClasspathOrder :
-                                           scope == RuntimeDependenciesProvider.SCOPE ? runtimeClasspathOrder : null;
-    final Collection<File> depFiles = getFiles(dependency);
-    int order = getOrder(classpathOrderMap, depFiles);
-    if (dependency instanceof AbstractExternalDependency) {
-      ((AbstractExternalDependency)dependency).setClasspathOrder(order);
-    }
-  }
-
-  @NotNull
-  private Collection<ExternalDependency> createFileCollectionDependencies(@NotNull final Set<File> files,
-                                                                          @NotNull final Map<File, Integer> classPathOrder,
-                                                                          @Nullable final String scope) {
-    final List<ExternalDependency> result = new ArrayList<ExternalDependency>();
-    if (files.isEmpty()) {
-      return result;
-    }
-
-    final DefaultFileCollectionDependency fileCollectionDependency = new DefaultFileCollectionDependency(files);
-    fileCollectionDependency.setScope(scope);
-    fileCollectionDependency.setClasspathOrder(getOrder(classPathOrder, files));
-
-    result.add(fileCollectionDependency);
-
-    for (File file : files) {
-      SourceSet outputDirSourceSet = mySourceSetFinder.findByArtifact(file.getPath());
-      if (outputDirSourceSet != null) {
-        result.addAll(
-          collectSourceSetOutputDirsAsSingleEntryLibraries(outputDirSourceSet,
-                                                           classPathOrder,
-                                                           scope));
-=======
       catch (Exception ignore) {
         // ignore other artifact resolution exceptions
->>>>>>> 93b17785
       }
     }
     Map<ComponentIdentifier, ComponentArtifactsResult> auxiliaryArtifactsMap = buildAuxiliaryArtifactsMap(configuration, components);
@@ -464,34 +366,6 @@
     return artifactsResultMap;
   }
 
-<<<<<<< HEAD
-  // visible for tests
-  @NotNull
-  public static List<ExternalDependency> removeDuplicates(Collection<ExternalDependency> result) {
-    new DeduplicationVisitor().visit(result);
-    return Lists.newArrayList(filter(result, not(isNull())));
-  }
-
-  private static class DeduplicationVisitor {
-
-    private final Map<ExternalDependencyId, ExternalDependency> seenDependencies = new HashMap<ExternalDependencyId, ExternalDependency>();
-
-    public void visit(@NotNull Collection<ExternalDependency> dependencies) {
-      for (Iterator<ExternalDependency> iter = dependencies.iterator(); iter.hasNext(); ) {
-        ExternalDependency nextDependency = iter.next();
-        ExternalDependencyId nextId = nextDependency.getId();
-        ExternalDependency seenDependency = seenDependencies.get(nextId);
-        Collection<ExternalDependency> childDeps = nextDependency.getDependencies();
-        if (seenDependency == null) {
-          seenDependencies.put(nextId, nextDependency);
-          visit(childDeps);
-        } else {
-          upgradeScopeIfNeeded(seenDependency, nextDependency.getScope());
-          visit(childDeps);
-          seenDependency.getDependencies().addAll(childDeps);
-          if (seenAllFiles(seenDependency, nextDependency)) {
-            iter.remove();
-=======
   private static Collection<FileCollectionDependency> resolveOtherFileDependencies(@NotNull Set<String> resolvedFiles,
                                                                                    @NotNull Configuration configuration,
                                                                                    @Nullable String scope) {
@@ -503,37 +377,9 @@
           @Override
           public boolean isSatisfiedBy(ComponentIdentifier identifier) {
             return !(identifier instanceof ProjectComponentIdentifier || identifier instanceof ModuleComponentIdentifier);
->>>>>>> 93b17785
           }
         });
       }
-<<<<<<< HEAD
-    }
-  }
-
-  private static boolean seenAllFiles(@NotNull ExternalDependency seenDependency,
-                                      @NotNull ExternalDependency nextDependency) {
-    Collection<File> seenFiles = getFiles(seenDependency);
-    Collection<File> nextFiles = getFiles(nextDependency);
-    return seenFiles.containsAll(nextFiles);
-  }
-
-
-  private static void upgradeScopeIfNeeded(@NotNull ExternalDependency targetDependency, @NotNull String newScope) {
-    if (targetDependency.getScope().equals(COMPILE_SCOPE) || !(targetDependency instanceof AbstractExternalDependency)) {
-      return;
-    }
-
-    final AbstractExternalDependency dep = ((AbstractExternalDependency)targetDependency);
-
-    if (newScope.equals(COMPILE_SCOPE)) {
-      dep.setScope(COMPILE_SCOPE);
-    }
-
-     if ((dep.getScope().equals(RUNTIME_SCOPE) && newScope.equals(PROVIDED_SCOPE))
-         || (dep.getScope().equals(PROVIDED_SCOPE) && newScope.equals(RUNTIME_SCOPE))) {
-       dep.setScope(COMPILE_SCOPE);
-=======
     });
     Set<ResolvedArtifactResult> artifactResults = artifactView.getArtifacts().getArtifacts();
     Collection<FileCollectionDependency> result = new LinkedHashSet<FileCollectionDependency>();
@@ -613,31 +459,16 @@
       DefaultFileCollectionDependency runtimeOutputDirsDependency = new DefaultFileCollectionDependency(runtimeOutputDirs);
       runtimeOutputDirsDependency.setScope(RUNTIME_SCOPE);
       return runtimeOutputDirsDependency;
->>>>>>> 93b17785
     }
     return null;
   }
 
-<<<<<<< HEAD
-
-  @NotNull
-  static Collection<File> getFiles(ExternalDependency dependency) {
-    if (dependency instanceof ExternalLibraryDependency) {
-      return Collections.singleton(((ExternalLibraryDependency)dependency).getFile());
-    } else if (dependency instanceof FileCollectionDependency) {
-      return ((FileCollectionDependency)dependency).getFiles();
-    } else if (dependency instanceof ExternalMultiLibraryDependency) {
-      return ((ExternalMultiLibraryDependency)dependency).getFiles();
-    } else if (dependency instanceof ExternalProjectDependency) {
-      return ((ExternalProjectDependency)dependency).getProjectDependencyArtifacts();
-=======
   private static void filterRuntimeAndMarkCompileOnlyAsProvided(@NotNull Collection<ExternalDependency> compileDependencies,
                                                                 @NotNull Collection<ExternalDependency> runtimeDependencies) {
     Multimap<Collection<File>, ExternalDependency> filesToRuntimeDependenciesMap = HashMultimap.create();
     for (ExternalDependency runtimeDependency : runtimeDependencies) {
       final Collection<File> resolvedFiles = getFiles(runtimeDependency);
       filesToRuntimeDependenciesMap.put(resolvedFiles, runtimeDependency);
->>>>>>> 93b17785
     }
 
     for (ExternalDependency compileDependency : compileDependencies) {
